--- conflicted
+++ resolved
@@ -1,14 +1,13 @@
 @import ch.epfl.scala.search.SearchParams
 @import ch.epfl.scala.index.model.misc.{HeadMeta, UserState}
 
-<<<<<<< HEAD
-@(title: String, showSearch: Boolean, user: Option[UserState],
-=======
-@(production: Boolean, title: String, showSearch: Boolean, user: Option[UserInfo],
->>>>>>> c26c55ee
+@(
+  production: Boolean,
+  title: String, showSearch: Boolean, user: Option[UserState],
   params: SearchParams = SearchParams(), you: Boolean = false,
   extraMeta: Seq[HeadMeta] = Seq.empty,
-  totalProjects: Option[Long] = None, totalReleases: Option[Long] = None)(content: Html)
+  totalProjects: Option[Long] = None, totalReleases: Option[Long] = None
+)(content: Html)
 @btn = @{if(you) "btn-primary" else "btn-default"}
 <!DOCTYPE HTML>
 <html lang="en">
@@ -131,16 +130,9 @@
         <script src="/assets/client-fastopt.js"></script>
     }
 
-<<<<<<< HEAD
-    <script src="/assets/lib/raven-js/dist/raven.min.js"></script>
     <script src="/assets/lib/jquery/jquery.min.js"></script>
     <script src="/assets/lib/bootstrap-sass/javascripts/bootstrap.min.js"></script>
     <script src="/assets/lib/bootstrap-select/js/bootstrap-select.min.js"></script>
-=======
-    <script src="/assets/lib/jQuery/dist/jquery.min.js"></script>
-    <script src="/assets/lib/bootstrap-sass/assets/javascripts/bootstrap.min.js"></script>
-    <script src="/assets/lib/bootstrap-select/dist/js/bootstrap-select.min.js"></script>
->>>>>>> c26c55ee
     <script src="/assets/lib/select2/dist/js/select2.min.js"></script>
     <script src="/assets/lib/bootstrap-switch/js/bootstrap-switch.min.js"></script>
     <script src="//cdnjs.cloudflare.com/ajax/libs/emojify.js/1.1.0/js/emojify.js"></script>
