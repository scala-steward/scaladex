@import ch.epfl.scala.index.model._
@(title: String, showSearch: Boolean, searchQuery: String, user: Option[UserInfo], staticJs: Option[Html] = None)(content: Html)

<!DOCTYPE HTML>
<html lang="en">
  <head>
    <meta charset="utf-8">
    <meta http-equiv="X-UA-Compatible" content="IE=edge,chrome=1">
    <title>Scaladex - @title</title>
    <meta name="viewport" content="width=device-width, initial-scale=1.0">
    <!--meta name="description" content="Description...">
    <meta name="author" content="Author..."-->
    <link rel="shortcut icon" href="/assets/img/favicon.ico" />
    <link rel="apple-touch-icon" href="/assets/img/favicon.ico">
    <link rel="stylesheet" type="text/css" href="/assets/main.css" />

    <!-- Chrome, Firefox OS and Opera -->
    <meta name="theme-color" content="#002b37">
    <!-- Windows Phone -->
    <meta name="msapplication-navbutton-color" content="#002b37">
    <!-- iOS Safari -->
    <meta name="apple-mobile-web-app-capable" content="yes">
    <meta name="apple-mobile-web-app-status-bar-style" content="black-translucent">
  </head>

  <body>
      <!--[if IE]>
        <script src="https://cdn.jsdelivr.net/html5shiv/3.7.2/html5shiv.min.js"></script>
        <script src="https://cdn.jsdelivr.net/respond/1.4.2/respond.min.js"></script>
      <![endif]-->
    <!-- Start coding here -->
    <header id="top">
        <nav>
            <div class="container">
                <div class="row">
                    <div class="col-md-2">
                        <a href="/">
                            <img src="/assets/img/scaladex-brand.svg" alt="">
                        </a>
                    </div>
                    <div class="col-md-10">

                        @if(showSearch) {
                            @searchinput(searchQuery)
                        }

                        @user.map{ u =>
                            <a class="pull-right" href="/search?q=*&you">
                                <img src="@u.sizedAvatarUrl(38)" alt="Your Avatar - @u.login">
                            </a>
                        }.getOrElse {
                            <a class="btn btn-primary pull-right" href="/login">
                                <i class="fa fa-github fa-lg"></i> Login
                            </a>
                        }
                    </div>
                </div>
            </div>
        </nav>
    </header>
    @content
    <footer id="bottom">
        <div class="container">
            <div class="row">
                <div class="col-md-2">
                    <ul>
                        <li>
                            <h5>Scaladex</h5></li>
                        <li><a href="https://github.com/scalacenter/scaladex/wiki/FAQ">FAQs</a></li>
                        <li><a href="https://github.com/scalacenter/scaladex/issues/new">Report an Issue</a></li>
                    </ul>
                </div>
                <div class="col-md-2">
                    <ul class="social">
                        <li>
                            <h5>Follow us:</h5></li>
                        <li><a href="https://twitter.com/scala_index"><i class="fa fa-twitter fa-lg"></i></a></li>
                        <li><a href="https://github.com/scalacenter/scaladex"><i class="fa fa-github fa-lg fa-lg"></i></a></li>
                    </ul>
                </div>
                <div class="col-md-2">
                </div>
                <div class="col-md-2">
                </div>
                <div class="col-md-4">
                </div>
            </div>
        </div>
    </footer>
    <!-- Coding End -->

    <script src="/assets/lib/jQuery/dist/jquery.min.js"></script>
    <script src="/assets/lib/bootstrap-sass/assets/javascripts/bootstrap.min.js"></script>
    <script src="/assets/lib/bootstrap-select/dist/js/bootstrap-select.min.js"></script>
    <script src="/assets/lib/select2/dist/js/select2.min.js"></script>

    <script>
        // Tooltips
            $(function () {
              $('[data-toggle="tooltip"]').tooltip();
              $(".js-keywords-multiple").select2({tags: true});
              $(".js-stackoverflowtags-multiple").select2({tags: true});
            })
    </script>
    <script>
      (function(i,s,o,g,r,a,m){i['GoogleAnalyticsObject']=r;i[r]=i[r]||function(){
      (i[r].q=i[r].q||[]).push(arguments)},i[r].l=1*new Date();a=s.createElement(o),
      m=s.getElementsByTagName(o)[0];a.async=1;a.src=g;m.parentNode.insertBefore(a,m)
      })(window,document,'script','https://www.google-analytics.com/analytics.js','ga');

      ga('create', 'UA-79429656-1', 'auto');
      ga('send', 'pageview');

    </script>
<<<<<<< HEAD
    @staticJs
=======
    
    <script type="text/javascript">
        // http://silktide.com/cookieconsent
        window.cookieconsent_options = {"message":"This website uses cookies to ensure you get the best experience on our website","dismiss":"Got it!","learnMore":"More info","link":null,"theme":null};
    </script>
    <script type="text/javascript" src="//cdnjs.cloudflare.com/ajax/libs/cookieconsent2/1.0.10/cookieconsent.min.js"></script>
>>>>>>> f5709141
</body>
</html><|MERGE_RESOLUTION|>--- conflicted
+++ resolved
@@ -112,15 +112,14 @@
       ga('send', 'pageview');
 
     </script>
-<<<<<<< HEAD
-    @staticJs
-=======
-    
+
     <script type="text/javascript">
-        // http://silktide.com/cookieconsent
+        @* http://silktide.com/cookieconsent *@
         window.cookieconsent_options = {"message":"This website uses cookies to ensure you get the best experience on our website","dismiss":"Got it!","learnMore":"More info","link":null,"theme":null};
     </script>
     <script type="text/javascript" src="//cdnjs.cloudflare.com/ajax/libs/cookieconsent2/1.0.10/cookieconsent.min.js"></script>
->>>>>>> f5709141
+
+    @* add js support from view files *@
+    @staticJs
 </body>
 </html>