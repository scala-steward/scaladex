<<<<<<< HEAD
@import ch.epfl.scala.search.SearchParams
@import ch.epfl.scala.index.model.misc.UserState

@(user: Option[UserState], params: SearchParams)
@main(title = "Invalid Query", showSearch = true, params = params, user = user) {
=======
@import ch.epfl.scala.index.model._
@import ch.epfl.scala.index.model.misc.{UserInfo, SearchParams}
@(production: Boolean, user: Option[UserInfo], params: SearchParams)

@main(production, title = "Invalid Query", showSearch = true, params = params, user = user) {
>>>>>>> c26c55ee
<main class="container">
  <h1>Not a valid query</h1>
  <pre>@params.queryString</pre>
  <a href="https://www.elastic.co/guide/en/elasticsearch/reference/current/query-dsl-query-string-query.html#query-string-syntax" target="_blank" rel="noreferrer">
    Please refer to the elasticsearch manual
  </a>
</main>
}<|MERGE_RESOLUTION|>--- conflicted
+++ resolved
@@ -1,16 +1,8 @@
-<<<<<<< HEAD
 @import ch.epfl.scala.search.SearchParams
 @import ch.epfl.scala.index.model.misc.UserState
 
-@(user: Option[UserState], params: SearchParams)
-@main(title = "Invalid Query", showSearch = true, params = params, user = user) {
-=======
-@import ch.epfl.scala.index.model._
-@import ch.epfl.scala.index.model.misc.{UserInfo, SearchParams}
-@(production: Boolean, user: Option[UserInfo], params: SearchParams)
-
+@(production: Boolean, user: Option[UserState], params: SearchParams)
 @main(production, title = "Invalid Query", showSearch = true, params = params, user = user) {
->>>>>>> c26c55ee
 <main class="container">
   <h1>Not a valid query</h1>
   <pre>@params.queryString</pre>
