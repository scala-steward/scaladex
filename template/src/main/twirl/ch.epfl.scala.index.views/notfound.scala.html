--- conflicted
+++ resolved
@@ -1,14 +1,7 @@
-<<<<<<< HEAD
 @import ch.epfl.scala.index.model.misc.UserState
 
-@(user: Option[UserState])
-@main(title = "Not found", showSearch = true, user) {
-=======
-@import ch.epfl.scala.index.model._
-@import ch.epfl.scala.index.model.misc.UserInfo
-@(production: Boolean, user: Option[UserInfo])
+@(production: Boolean, user: Option[UserState])
 @main(production, title = "Not found", showSearch = true, user) {
->>>>>>> c26c55ee
 <main class="container">
   <h1>Not found</h1>
 </main>
