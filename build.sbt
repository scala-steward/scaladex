--- conflicted
+++ resolved
@@ -17,13 +17,8 @@
 
 lazy val loggingSettings =
   libraryDependencies ++= Seq(
-<<<<<<< HEAD
-    "ch.qos.logback" % "logback-classic" % "1.1.11",
-    "com.typesafe.scala-logging" %% "scala-logging" % "3.9.2"
-=======
     "ch.qos.logback" % "logback-classic" % "1.1.7",
     "com.typesafe.scala-logging" %% "scala-logging" % "3.9.4"
->>>>>>> 58fee5a1
   )
 
 val amm = inputKey[Unit]("Start Ammonite REPL")
