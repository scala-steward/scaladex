import ScalaJSHelper._
import Deployment.githash

inThisBuild(
  List(
    scalaVersion := "2.13.5",
    semanticdbEnabled := true,
    semanticdbVersion := scalafixSemanticdb.revision,
    scalafixScalaBinaryVersion := "2.13",
    scalafixDependencies ++= List(
      "com.github.liancheng" %% "organize-imports" % "0.4.4"
    ),
    organization := "ch.epfl.scala",
    version := s"0.2.0+${githash()}"
  )
)

lazy val loggingSettings =
  libraryDependencies ++= Seq(
    "ch.qos.logback" % "logback-classic" % "1.1.11",
    "com.typesafe.scala-logging" %% "scala-logging" % "3.9.4"
  )

val amm = inputKey[Unit]("Start Ammonite REPL")
lazy val ammoniteSettings = Def.settings(
  amm := (Test / run).evaluated,
  amm / aggregate := false,
  libraryDependencies += ("com.lihaoyi" % "ammonite" % "2.3.8-125-f6bb1cf9" % Test).cross(CrossVersion.full),
  Test / sourceGenerators += Def.task {
    val file = (Test / sourceManaged).value / "amm.scala"
    IO.write(
      file,
      """
        |object AmmoniteBridge extends App {
        |  ammonite.Main.main(args)
        |}
      """.stripMargin
    )
    Seq(file)
  }.taskValue
)

lazy val scalacOptionsSettings = Def.settings(
  scalacOptions ++= Seq(
    "-deprecation",
    "-encoding",
    "UTF-8",
    "-feature",
    "-unchecked",
    "-Xfatal-warnings",
    "-Wunused:imports"
  )
)

lazy val scaladex = project
  .in(file("."))
  .aggregate(webclient, data, core.jvm, core.js, infra, server, template)
  .settings(Deployment(data, server))

lazy val template = project
  .settings(
    scalacOptionsSettings,
    scalacOptions -= "-Xfatal-warnings",
    libraryDependencies ++= Seq(
      "com.github.nscala-time" %% "nscala-time" % V.nscalaTimeVersion,
      "com.typesafe" % "config" % "1.4.1",
      "com.typesafe.akka" %% "akka-http-core" % V.akkaHttpVersion,
      "org.scalatest" %% "scalatest" % V.scalatest % Test
    )
  )
  .dependsOn(core.jvm)
  .enablePlugins(SbtTwirl)

lazy val infra = project
  .in(file("infra"))
  .configs(IntegrationTest)
  .settings(
    scalacOptionsSettings,
    loggingSettings,
    libraryDependencies ++= Seq(
      "com.sksamuel.elastic4s" %% "elastic4s-client-esjava" % V.elastic4sVersion,
<<<<<<< HEAD
      "org.json4s" %% "json4s-native" % "3.6.9",
      "org.typelevel" %% "jawn-json4s" % "1.0.3",
      "org.flywaydb" % "flyway-core" % "7.11.0", // for database migration
=======
      "org.json4s" %% "json4s-native" % "3.6.12",
      "org.typelevel" %% "jawn-json4s" % "1.0.0",
      "org.flywaydb" % "flyway-core" % "7.11.4", // for database migration
>>>>>>> a32570c7
      "com.typesafe.akka" %% "akka-stream" % V.akkaVersion,
      "com.typesafe.akka" %% "akka-http" % V.akkaHttpVersion,
      "de.heikoseeberger" %% "akka-http-circe" % "1.33.0",
      "io.get-coursier" %% "coursier" % "2.0.16",
      "org.tpolecat" %% "doobie-scalatest" % V.doobieVersion % Test,
      "org.scalatest" %% "scalatest" % V.scalatest % "test,it"
    ) ++ Seq(
      "org.tpolecat" %% "doobie-core",
      "org.tpolecat" %% "doobie-h2",
      "org.tpolecat" %% "doobie-postgres",
      "org.tpolecat" %% "doobie-hikari"
    ).map(_ % V.doobieVersion) ++ Seq(
      "io.circe" %% "circe-core",
      "io.circe" %% "circe-generic",
      "io.circe" %% "circe-parser"
    ).map(_ % V.circeVersion),
    Elasticsearch.settings(defaultPort = 9200),
    inConfig(Compile)(
      Postgres.settings(defaultPort = 5432, database = "scaladex")
    ),
    javaOptions ++= {
      val base = (ThisBuild / baseDirectory).value
      val index = base / "../scaladex-small-index/"
      val credentials = base / "../scaladex-credentials"
      val contrib = base / "../scaladex-contrib"
      Seq(
        s"-Dscaladex.filesystem.credentials=$credentials",
        s"-Dscaladex.filesystem.index=$index",
        s"-Dscaladex.filesystem.contrib=$contrib"
      )
    },
    Compile / run / javaOptions ++= {
      val elasticsearchPort = startElasticsearch.value
      val postgresPort = (Compile / startPostgres).value
      Seq(
        s"-Dscaladex.database.port=$postgresPort",
        s"-Dscaladex.elasticsearch.port=$elasticsearchPort"
      )
    },
    inConfig(Test)(
      Postgres.settings(defaultPort = 5432, database = "scaladex-test")
    ),
    Test / javaOptions ++= {
      val elasticsearchPort = startElasticsearch.value
      val postgresPort = (Test / startPostgres).value
      Seq(
        s"-Dscaladex.database.port=$postgresPort",
        s"-Dscaladex.database.name=scaladex-test",
        s"-Dscaladex.elasticsearch.index=scaladex-test",
        s"-Dscaladex.elasticsearch.port=$elasticsearchPort"
      )
    },
    Test / fork := true,
    // testing the database requests need to delete and create the tables,
    // which can fail if many tests are running in parallel
    Test / parallelExecution := false,
    Defaults.itSettings,
    IntegrationTest / fork := true,
    IntegrationTest / javaOptions ++= (Test / javaOptions).value
  )
  .dependsOn(core.jvm % "compile->compile;test->test;it->test")

lazy val webclient = project
  .settings(
    scalacOptionsSettings,
    libraryDependencies ++= Seq(
      "com.lihaoyi" %%% "scalatags" % "0.8.6",
      "be.doeraene" %%% "scalajs-jquery" % "1.0.0",
      "org.endpoints4s" %%% "xhr-client" % "3.1.0"
    )
  )
  .enablePlugins(ScalaJSPlugin)
  .dependsOn(core.js)

lazy val server = project
  .configs(IntegrationTest)
  .settings(
    scalacOptionsSettings,
    loggingSettings,
    ammoniteSettings,
    packageScalaJS(webclient),
    javaOptions ++= Seq(
      "-agentlib:jdwp=transport=dt_socket,server=y,suspend=n,address=1044"
    ),
    libraryDependencies ++= Seq(
      "com.typesafe.play" %%% "play-json" % V.playJsonVersion,
      "org.scalatest" %% "scalatest" % V.scalatest % "test,it",
      "com.typesafe.akka" %% "akka-testkit" % V.akkaVersion % "test,it",
      "com.typesafe.akka" %% "akka-slf4j" % V.akkaVersion,
      "com.typesafe.akka" %% "akka-serialization-jackson" % V.akkaVersion,
      "com.typesafe.akka" %% "akka-actor-typed" % V.akkaVersion,
      "com.typesafe.akka" %% "akka-stream-testkit" % V.akkaVersion % Test,
      "com.typesafe.akka" %% "akka-http-testkit" % V.akkaHttpVersion % Test,
      "ch.megard" %% "akka-http-cors" % "1.1.2",
      "com.softwaremill.akka-http-session" %% "core" % "0.5.11",
      "com.typesafe.akka" %% "akka-http" % V.akkaHttpVersion,
      "org.endpoints4s" %% "akka-http-server" % "5.1.0",
      "org.webjars" % "bootstrap-sass" % "3.4.1",
      "org.webjars" % "bootstrap-switch" % "3.3.2",
      "org.webjars" % "bootstrap-select" % "1.13.18",
      "org.webjars.bower" % "font-awesome" % "4.6.3",
      "org.webjars" % "jquery" % "3.6.0",
      "org.webjars.bower" % "select2" % "4.0.3"
    ),
    Compile / unmanagedResourceDirectories += (Assets / WebKeys.public).value,
    Compile / resourceGenerators += Def.task(
      Seq((Assets / WebKeys.assets).value)
    ),
    fork := true,
    Compile / run / javaOptions ++= (infra / Compile / run / javaOptions).value,
    Test / javaOptions ++= (infra / javaOptions).value,
    Defaults.itSettings,
    IntegrationTest / javaOptions ++= (infra / Compile / run / javaOptions).value
  )
  .dependsOn(template, data, infra, core.jvm % "compile->compile;test->test")
  .enablePlugins(SbtSassify, JavaServerAppPackaging)

lazy val core = crossProject(JSPlatform, JVMPlatform)
  .in(file("core"))
  .settings(
    scalacOptionsSettings,
    libraryDependencies ++= Seq(
      "com.lihaoyi" %%% "fastparse" % "2.3.3",
      "io.github.cquiroz" %%% "scala-java-time" % "2.3.0",
      "com.typesafe.play" %%% "play-json" % V.playJsonVersion,
      "org.endpoints4s" %%% "algebra" % "1.6.0",
      "org.scalatest" %%% "scalatest" % V.scalatest % Test
    ) ++ Seq(
      "io.circe" %%% "circe-core",
      "io.circe" %%% "circe-generic",
      "io.circe" %%% "circe-parser"
    ).map(_ % V.circeVersion),
    buildInfoPackage := "build.info",
    buildInfoKeys := Seq[BuildInfoKey](ThisBuild / baseDirectory)
  )
  .enablePlugins(BuildInfoPlugin)

lazy val data = project
  .settings(
    scalacOptionsSettings,
    ammoniteSettings,
    loggingSettings,
    libraryDependencies ++= Seq(
      "org.scala-lang.modules" %% "scala-parallel-collections" % "0.2.0",
      "com.github.nscala-time" %% "nscala-time" % V.nscalaTimeVersion,
      "com.typesafe.akka" %% "akka-stream" % V.akkaVersion,
      "com.typesafe.akka" %% "akka-actor-typed" % V.akkaVersion,
      "com.typesafe.akka" %% "akka-serialization-jackson" % V.akkaVersion,
      "com.typesafe.akka" %% "akka-slf4j" % V.akkaVersion,
      "me.tongfei" % "progressbar" % "0.5.5",
      "org.apache.maven" % "maven-model-builder" % "3.3.9",
      "org.jsoup" % "jsoup" % "1.10.1",
      "com.typesafe.play" %% "play-ahc-ws" % "2.8.2",
      "org.apache.ivy" % "ivy" % "2.5.0",
      "com.typesafe.akka" %% "akka-http" % V.akkaHttpVersion,
      "de.heikoseeberger" %% "akka-http-json4s" % "1.29.1",
      "org.json4s" %% "json4s-native" % "3.5.5",
      "org.scalatest" %% "scalatest" % V.scalatest % Test
    ),
    Compile / run / javaOptions ++= (infra / Compile / run / javaOptions).value,
    Test / javaOptions ++= (infra / javaOptions).value
  )
  .enablePlugins(JavaAppPackaging)
  .dependsOn(core.jvm % "compile->compile;test->test", infra)

lazy val V = new {
  val doobieVersion = "0.13.4"
  val playJsonVersion = "2.9.0"
  val akkaVersion = "2.6.15"
  val akkaHttpVersion = "10.2.7"
  val elastic4sVersion = "7.10.9"
  val log4jVersion = "2.17.0"
  val nscalaTimeVersion = "2.30.0"
  val scalatest = "3.2.10"
  val circeVersion = "0.14.1"
}<|MERGE_RESOLUTION|>--- conflicted
+++ resolved
@@ -79,15 +79,9 @@
     loggingSettings,
     libraryDependencies ++= Seq(
       "com.sksamuel.elastic4s" %% "elastic4s-client-esjava" % V.elastic4sVersion,
-<<<<<<< HEAD
-      "org.json4s" %% "json4s-native" % "3.6.9",
+      "org.json4s" %% "json4s-native" % "3.6.12",
       "org.typelevel" %% "jawn-json4s" % "1.0.3",
-      "org.flywaydb" % "flyway-core" % "7.11.0", // for database migration
-=======
-      "org.json4s" %% "json4s-native" % "3.6.12",
-      "org.typelevel" %% "jawn-json4s" % "1.0.0",
       "org.flywaydb" % "flyway-core" % "7.11.4", // for database migration
->>>>>>> a32570c7
       "com.typesafe.akka" %% "akka-stream" % V.akkaVersion,
       "com.typesafe.akka" %% "akka-http" % V.akkaHttpVersion,
       "de.heikoseeberger" %% "akka-http-circe" % "1.33.0",
