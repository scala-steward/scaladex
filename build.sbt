--- conflicted
+++ resolved
@@ -244,13 +244,8 @@
   val doobieVersion = "0.13.4"
   val playJsonVersion = "2.9.3"
   val akkaVersion = "2.6.18"
-<<<<<<< HEAD
-  val akkaHttpVersion = "10.2.8"
+  val akkaHttpVersion = "10.2.10"
   val elastic4sVersion = "8.4.4"
-=======
-  val akkaHttpVersion = "10.2.10"
-  val elastic4sVersion = "7.10.9"
->>>>>>> f78b44bb
   val nscalaTimeVersion = "2.32.0"
   val scalatest = "3.2.14"
   val circeVersion = "0.14.3"
