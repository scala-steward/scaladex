--- conflicted
+++ resolved
@@ -234,13 +234,8 @@
       "me.tongfei" % "progressbar" % "0.5.5",
       "org.apache.maven" % "maven-model-builder" % "3.3.9",
       "org.jsoup" % "jsoup" % "1.10.1",
-<<<<<<< HEAD
-      "com.typesafe.play" %% "play-ahc-ws" % "2.8.13",
-      "org.apache.ivy" % "ivy" % "2.4.0",
-=======
       "com.typesafe.play" %% "play-ahc-ws" % "2.8.2",
       "org.apache.ivy" % "ivy" % "2.5.0",
->>>>>>> b63e2a67
       "com.typesafe.akka" %% "akka-http" % V.akkaHttpVersion,
       "de.heikoseeberger" %% "akka-http-json4s" % "1.29.1",
       "org.json4s" %% "json4s-native" % "3.5.5",
