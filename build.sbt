--- conflicted
+++ resolved
@@ -243,13 +243,8 @@
       "com.typesafe.akka" %% "akka-actor-typed" % V.akkaVersion,
       "com.typesafe.akka" %% "akka-serialization-jackson" % V.akkaVersion,
       "com.typesafe.akka" %% "akka-slf4j" % V.akkaVersion,
-<<<<<<< HEAD
-      "org.apache.maven" % "maven-model-builder" % "3.8.5",
+      "org.apache.maven" % "maven-model-builder" % "3.8.6",
       "org.jsoup" % "jsoup" % "1.15.2",
-=======
-      "org.apache.maven" % "maven-model-builder" % "3.8.6",
-      "org.jsoup" % "jsoup" % "1.15.1",
->>>>>>> 95e13b6f
       "org.apache.ivy" % "ivy" % "2.5.0",
       "com.typesafe.akka" %% "akka-http" % V.akkaHttpVersion,
       "de.heikoseeberger" %% "akka-http-json4s" % "1.39.2",
