--- conflicted
+++ resolved
@@ -250,15 +250,9 @@
 lazy val V = new {
   val doobieVersion = "0.13.4"
   val playJsonVersion = "2.9.0"
-<<<<<<< HEAD
-  val akkaVersion = "2.6.18"
-  val akkaHttpVersion = "10.2.6"
-  val elastic4sVersion = "7.10.2"
-=======
   val akkaVersion = "2.6.15"
   val akkaHttpVersion = "10.2.7"
   val elastic4sVersion = "7.10.9"
->>>>>>> b63e2a67
   val log4jVersion = "2.17.0"
   val nscalaTimeVersion = "2.30.0"
   val scalatest = "3.2.10"
