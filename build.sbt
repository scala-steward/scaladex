--- conflicted
+++ resolved
@@ -235,14 +235,8 @@
       "com.typesafe.akka" %% "akka-serialization-jackson" % V.akkaVersion,
       "com.typesafe.akka" %% "akka-slf4j" % V.akkaVersion,
       "org.apache.maven" % "maven-model-builder" % "3.3.9",
-<<<<<<< HEAD
-      "org.jsoup" % "jsoup" % "1.10.3",
-      "com.typesafe.play" %% "play-ahc-ws" % "2.8.2",
-      "org.apache.ivy" % "ivy" % "2.4.0",
-=======
       "org.jsoup" % "jsoup" % "1.10.1",
       "org.apache.ivy" % "ivy" % "2.5.0",
->>>>>>> ba16dfb0
       "com.typesafe.akka" %% "akka-http" % V.akkaHttpVersion,
       "de.heikoseeberger" %% "akka-http-json4s" % "1.29.1",
       "org.json4s" %% "json4s-native" % "3.5.5",
