import ScalaJSHelper._
import Deployment.githash

lazy val isCI: Boolean = System.getenv("CI") != null

inThisBuild(
  List(
    scalaVersion := "2.13.8",
    semanticdbEnabled := true,
    semanticdbVersion := scalafixSemanticdb.revision,
    scalafixScalaBinaryVersion := "2.13",
    scalafixDependencies ++= List(
      "com.github.liancheng" %% "organize-imports" % "0.6.0"
    ),
    organization := "ch.epfl.scala",
    version := s"0.2.0+${githash()}"
  )
)

lazy val loggingSettings = Seq(
  libraryDependencies ++= Seq(
    "ch.qos.logback" % "logback-classic" % "1.2.11",
    "com.typesafe.scala-logging" %% "scala-logging" % "3.9.5"
  ),
  // Drop and replace commons-logging with slf4j
  libraryDependencies += "org.slf4j" % "jcl-over-slf4j" % "1.7.36",
  excludeDependencies += ExclusionRule("commons-logging", "commons-logging")
)

val amm = inputKey[Unit]("Start Ammonite REPL")
lazy val ammoniteSettings = Def.settings(
  amm := (Test / run).evaluated,
  amm / aggregate := false,
  libraryDependencies += ("com.lihaoyi" % "ammonite" % "2.5.5" % Test).cross(CrossVersion.full),
  Test / sourceGenerators += Def.task {
    val file = (Test / sourceManaged).value / "amm.scala"
    IO.write(
      file,
      """
        |object AmmoniteBridge extends App {
        |  ammonite.AmmoniteMain.main(args)
        |}
      """.stripMargin
    )
    Seq(file)
  }.taskValue
)

lazy val scalacOptionsSettings = Def.settings(
  scalacOptions ++= Seq(
    "-deprecation",
    "-encoding",
    "UTF-8",
    "-feature",
    "-unchecked",
    "-Wunused"
  ) ++ { if (isCI) Some("-Xfatal-warnings") else None }
)

lazy val scaladex = project
  .in(file("."))
  .aggregate(webclient, data, core.jvm, core.js, infra, server, template)
  .settings(Deployment(data, server))

lazy val template = project
  .in(file("modules/template"))
  .settings(
    scalacOptionsSettings,
    scalacOptions -= "-Xfatal-warnings",
    libraryDependencies ++= Seq(
      "com.github.nscala-time" %% "nscala-time" % V.nscalaTimeVersion,
      "com.typesafe" % "config" % "1.4.2",
      "com.typesafe.akka" %% "akka-http-core" % V.akkaHttpVersion,
      "org.scalatest" %% "scalatest" % V.scalatest % Test
    )
  )
  .dependsOn(core.jvm)
  .enablePlugins(SbtTwirl)

lazy val infra = project
  .in(file("modules/infra"))
  .configs(IntegrationTest)
  .settings(
    scalacOptionsSettings,
    loggingSettings,
    libraryDependencies ++= Seq(
      "com.sksamuel.elastic4s" %% "elastic4s-client-esjava" % V.elastic4sVersion,
      "org.json4s" %% "json4s-native" % V.json4s,
      "org.flywaydb" % "flyway-core" % "8.5.13", // for database migration
      "com.typesafe.akka" %% "akka-stream" % V.akkaVersion,
      "com.typesafe.akka" %% "akka-http" % V.akkaHttpVersion,
      "de.heikoseeberger" %% "akka-http-circe" % "1.39.2",
      "io.get-coursier" %% "coursier" % "2.0.16",
      "org.tpolecat" %% "doobie-scalatest" % V.doobieVersion % Test,
      "org.scalatest" %% "scalatest" % V.scalatest % "test,it"
    ) ++ Seq(
      "org.tpolecat" %% "doobie-core",
      "org.tpolecat" %% "doobie-h2",
      "org.tpolecat" %% "doobie-postgres",
      "org.tpolecat" %% "doobie-hikari"
    ).map(_ % V.doobieVersion) ++ Seq(
      "io.circe" %% "circe-core",
      "io.circe" %% "circe-generic",
      "io.circe" %% "circe-parser"
    ).map(_ % V.circeVersion),
    Elasticsearch.settings(defaultPort = 9200),
    inConfig(Compile)(
      Postgres.settings(defaultPort = 5432, database = "scaladex")
    ),
    javaOptions ++= {
      val base = (ThisBuild / baseDirectory).value
      val index = base / "small-index"
      val contrib = base / "contrib"
      Seq(
        s"-Dscaladex.filesystem.index=$index",
        s"-Dscaladex.filesystem.contrib=$contrib"
      )
    },
    Compile / run / javaOptions ++= {
      val elasticsearchPort = startElasticsearch.value
      val postgresPort = (Compile / startPostgres).value
      Seq(
        s"-Dscaladex.database.port=$postgresPort",
        s"-Dscaladex.elasticsearch.port=$elasticsearchPort"
      )
    },
    inConfig(Test)(
      Postgres.settings(defaultPort = 5432, database = "scaladex-test")
    ),
    Test / javaOptions ++= {
      val elasticsearchPort = startElasticsearch.value
      val postgresPort = (Test / startPostgres).value
      Seq(
        s"-Dscaladex.database.port=$postgresPort",
        s"-Dscaladex.database.name=scaladex-test",
        s"-Dscaladex.elasticsearch.index=scaladex-test",
        s"-Dscaladex.elasticsearch.port=$elasticsearchPort"
      )
    },
    Test / fork := true,
    // testing the database requests need to delete and create the tables,
    // which can fail if many tests are running in parallel
    Test / parallelExecution := false,
    Defaults.itSettings,
    IntegrationTest / fork := true,
    IntegrationTest / javaOptions ++= (Test / javaOptions).value
  )
  .dependsOn(core.jvm % "compile->compile;test->test;it->test")

lazy val webclient = project
  .in(file("modules/webclient"))
  .settings(
    scalacOptionsSettings,
    scalacOptions -= "-Wunused", // don't report unused params
    scalacOptions += "-Wunused:imports",
    libraryDependencies ++= Seq(
      "com.lihaoyi" %%% "scalatags" % "0.8.6",
      "be.doeraene" %%% "scalajs-jquery" % "1.0.0",
      "org.endpoints4s" %%% "xhr-client" % "3.1.0"
    )
  )
  .enablePlugins(ScalaJSPlugin)
  .dependsOn(core.js)

lazy val server = project
  .in(file("modules/server"))
  .configs(IntegrationTest)
  .settings(
    scalacOptionsSettings,
    javaOptions ++= Seq(
      "-Dcom.sun.management.jmxremote.port=9999",
      "-Dcom.sun.management.jmxremote.authenticate=false",
      "-Dcom.sun.management.jmxremote.ssl=false"
    ),
    loggingSettings,
    ammoniteSettings,
    packageScalaJS(webclient),
    javaOptions ++= Seq(
      "-agentlib:jdwp=transport=dt_socket,server=y,suspend=n,address=1044"
    ),
    libraryDependencies ++= Seq(
      "org.scala-lang.modules" %% "scala-parallel-collections" % "1.0.4",
      "com.typesafe.play" %%% "play-json" % V.playJsonVersion,
      "org.scalatest" %% "scalatest" % V.scalatest % "test,it",
      "com.typesafe.akka" %% "akka-testkit" % V.akkaVersion % "test,it",
      "com.typesafe.akka" %% "akka-slf4j" % V.akkaVersion,
      "com.typesafe.akka" %% "akka-serialization-jackson" % V.akkaVersion,
      "com.typesafe.akka" %% "akka-actor-typed" % V.akkaVersion,
      "com.typesafe.akka" %% "akka-stream-testkit" % V.akkaVersion % Test,
      "com.typesafe.akka" %% "akka-http-testkit" % V.akkaHttpVersion % Test,
      "ch.megard" %% "akka-http-cors" % "1.1.3",
      "com.softwaremill.akka-http-session" %% "core" % "0.7.0",
      "com.typesafe.akka" %% "akka-http" % V.akkaHttpVersion,
      "org.endpoints4s" %% "akka-http-server" % "7.0.0",
      "org.webjars" % "bootstrap-sass" % "3.4.1",
      "org.webjars" % "bootstrap-switch" % "3.3.4",
      "org.webjars" % "bootstrap-select" % "1.13.18",
      "org.webjars" % "chartjs" % "3.7.1",
      "org.webjars.npm" % "date-fns" % "2.28.0",
      "org.webjars.npm" % "chartjs-adapter-date-fns" % "2.0.0",
      "org.webjars" % "font-awesome" % "6.1.1",
      "org.webjars" % "jquery" % "3.6.0",
      "org.webjars.bower" % "select2" % "4.0.3"
    ),
    Compile / unmanagedResourceDirectories += (Assets / WebKeys.public).value,
    Compile / resourceGenerators += Def.task(
      Seq((Assets / WebKeys.assets).value)
    ),
    fork := true,
    Compile / run / javaOptions ++= (infra / Compile / run / javaOptions).value,
    Test / javaOptions ++= (infra / javaOptions).value,
    Defaults.itSettings,
    IntegrationTest / javaOptions ++= (infra / Compile / run / javaOptions).value
  )
  .dependsOn(template, data, infra, core.jvm % "compile->compile;test->test")
  .enablePlugins(SbtSassify, JavaServerAppPackaging)

lazy val core = crossProject(JSPlatform, JVMPlatform)
  .in(file("modules/core"))
  .settings(
    scalacOptionsSettings,
    libraryDependencies ++= Seq(
      "com.lihaoyi" %%% "fastparse" % "2.3.3",
      "io.github.cquiroz" %%% "scala-java-time" % "2.4.0",
      "com.typesafe.play" %%% "play-json" % V.playJsonVersion,
      "org.endpoints4s" %%% "algebra" % "1.8.0",
      "org.endpoints4s" %% "json-schema-playjson" % "1.8.0" % Test,
      "org.scalatest" %%% "scalatest" % V.scalatest % Test,
      "org.jsoup" % "jsoup" % "1.15.1"
    ) ++ Seq(
      "io.circe" %%% "circe-core",
      "io.circe" %%% "circe-generic",
      "io.circe" %%% "circe-parser"
    ).map(_ % V.circeVersion)
  )

lazy val data = project
  .in(file("modules/data"))
  .settings(
    scalacOptionsSettings,
    ammoniteSettings,
    loggingSettings,
    libraryDependencies ++= Seq(
      "com.github.nscala-time" %% "nscala-time" % V.nscalaTimeVersion,
      "com.typesafe.akka" %% "akka-stream" % V.akkaVersion,
      "com.typesafe.akka" %% "akka-actor-typed" % V.akkaVersion,
      "com.typesafe.akka" %% "akka-serialization-jackson" % V.akkaVersion,
      "com.typesafe.akka" %% "akka-slf4j" % V.akkaVersion,
      "org.apache.maven" % "maven-model-builder" % "3.8.6",
      "org.jsoup" % "jsoup" % "1.15.1",
      "org.apache.ivy" % "ivy" % "2.5.0",
      "com.typesafe.akka" %% "akka-http" % V.akkaHttpVersion,
      "de.heikoseeberger" %% "akka-http-json4s" % "1.39.2",
      "org.json4s" %% "json4s-native" % V.json4s,
      "org.scalatest" %% "scalatest" % V.scalatest % Test
    ),
    run / fork := true,
    Compile / run / javaOptions ++= (infra / Compile / run / javaOptions).value,
    Test / javaOptions ++= (infra / javaOptions).value
  )
  .enablePlugins(JavaAppPackaging)
  .dependsOn(core.jvm % "compile->compile;test->test", infra)

lazy val V = new {
  val doobieVersion = "0.13.4"
  val playJsonVersion = "2.9.3"
  val akkaVersion = "2.6.18"
  val akkaHttpVersion = "10.2.8"
  val elastic4sVersion = "7.10.9"
  val nscalaTimeVersion = "2.32.0"
  val scalatest = "3.2.12"
<<<<<<< HEAD
  val circeVersion = "0.14.2"
  val json4s = "4.0.6"
=======
  val circeVersion = "0.14.3"
  val json4s = "4.0.5"
>>>>>>> ef1ca6cb
}<|MERGE_RESOLUTION|>--- conflicted
+++ resolved
@@ -269,11 +269,6 @@
   val elastic4sVersion = "7.10.9"
   val nscalaTimeVersion = "2.32.0"
   val scalatest = "3.2.12"
-<<<<<<< HEAD
-  val circeVersion = "0.14.2"
+  val circeVersion = "0.14.3"
   val json4s = "4.0.6"
-=======
-  val circeVersion = "0.14.3"
-  val json4s = "4.0.5"
->>>>>>> ef1ca6cb
 }