import ScalaJSHelper._
import Deployment.githash

inThisBuild(
  List(
    scalaVersion := "2.13.5",
    semanticdbEnabled := true,
    semanticdbVersion := scalafixSemanticdb.revision,
    scalafixScalaBinaryVersion := "2.13",
    scalafixDependencies ++= List(
      "com.github.liancheng" %% "organize-imports" % "0.4.4"
    ),
    organization := "ch.epfl.scala",
    version := s"0.2.0+${githash()}"
  )
)

lazy val loggingSettings =
  libraryDependencies ++= Seq(
    "ch.qos.logback" % "logback-classic" % "1.1.7",
    "com.typesafe.scala-logging" %% "scala-logging" % "3.9.2"
  )

val amm = inputKey[Unit]("Start Ammonite REPL")
lazy val ammoniteSettings = Def.settings(
  amm := (Test / run).evaluated,
  amm / aggregate := false,
  libraryDependencies += ("com.lihaoyi" % "ammonite" % "2.3.8-125-f6bb1cf9" % Test).cross(CrossVersion.full),
  Test / sourceGenerators += Def.task {
    val file = (Test / sourceManaged).value / "amm.scala"
    IO.write(
      file,
      """
        |object AmmoniteBridge extends App {
        |  ammonite.Main.main(args)
        |}
      """.stripMargin
    )
    Seq(file)
  }.taskValue
)

lazy val scalacOptionsSettings = Def.settings(
  scalacOptions ++= Seq(
    "-deprecation",
    "-encoding",
    "UTF-8",
    "-feature",
    "-unchecked",
    "-Xfatal-warnings",
    "-Wunused:imports"
  )
)

lazy val scaladex = project
  .in(file("."))
  .aggregate(webclient, data, core.jvm, core.js, infra, server, template)
  .settings(Deployment(data, server))

lazy val template = project
  .settings(
    scalacOptionsSettings,
    scalacOptions -= "-Xfatal-warnings",
    libraryDependencies ++= Seq(
      "com.github.nscala-time" %% "nscala-time" % V.nscalaTimeVersion,
      "com.typesafe" % "config" % "1.4.1",
      "com.typesafe.akka" %% "akka-http-core" % V.akkaHttpVersion,
      "org.scalatest" %% "scalatest" % V.scalatest % Test
    )
  )
  .dependsOn(core.jvm)
  .enablePlugins(SbtTwirl)

lazy val infra = project
  .in(file("infra"))
  .configs(IntegrationTest)
  .settings(
    scalacOptionsSettings,
    loggingSettings,
    libraryDependencies ++= Seq(
      "com.sksamuel.elastic4s" %% "elastic4s-client-esjava" % V.elastic4sVersion,
      "org.json4s" %% "json4s-native" % "3.6.9",
      "org.typelevel" %% "jawn-json4s" % "1.0.0",
      "org.flywaydb" % "flyway-core" % "7.11.0", // for database migration
      "com.typesafe.akka" %% "akka-stream" % V.akkaVersion,
      "com.typesafe.akka" %% "akka-http" % V.akkaHttpVersion,
<<<<<<< HEAD
      "de.heikoseeberger" %% "akka-http-circe" % "1.39.2",
=======
      "de.heikoseeberger" %% "akka-http-circe" % "1.33.0",
      "io.get-coursier" %% "coursier" % "2.0.16",
>>>>>>> 56ab8a81
      "org.tpolecat" %% "doobie-scalatest" % V.doobieVersion % Test,
      "org.scalatest" %% "scalatest" % V.scalatest % "test,it"
    ) ++ Seq(
      "org.tpolecat" %% "doobie-core",
      "org.tpolecat" %% "doobie-h2",
      "org.tpolecat" %% "doobie-postgres",
      "org.tpolecat" %% "doobie-hikari"
    ).map(_ % V.doobieVersion) ++ Seq(
      "io.circe" %% "circe-core",
      "io.circe" %% "circe-generic",
      "io.circe" %% "circe-parser"
    ).map(_ % V.circeVersion),
    Elasticsearch.settings(defaultPort = 9200),
    inConfig(Compile)(
      Postgres.settings(defaultPort = 5432, database = "scaladex")
    ),
    javaOptions ++= {
      val base = (ThisBuild / baseDirectory).value
      val index = base / "../scaladex-small-index/"
      val credentials = base / "../scaladex-credentials"
      val contrib = base / "../scaladex-contrib"
      Seq(
        s"-Dscaladex.filesystem.credentials=$credentials",
        s"-Dscaladex.filesystem.index=$index",
        s"-Dscaladex.filesystem.contrib=$contrib"
      )
    },
    Compile / run / javaOptions ++= {
      val elasticsearchPort = startElasticsearch.value
      val postgresPort = (Compile / startPostgres).value
      Seq(
        s"-Dscaladex.database.port=$postgresPort",
        s"-Dscaladex.elasticsearch.port=$elasticsearchPort"
      )
    },
    inConfig(Test)(
      Postgres.settings(defaultPort = 5432, database = "scaladex-test")
    ),
    Test / javaOptions ++= {
      val elasticsearchPort = startElasticsearch.value
      val postgresPort = (Test / startPostgres).value
      Seq(
        s"-Dscaladex.database.port=$postgresPort",
        s"-Dscaladex.database.name=scaladex-test",
        s"-Dscaladex.elasticsearch.index=scaladex-test",
        s"-Dscaladex.elasticsearch.port=$elasticsearchPort"
      )
    },
    Test / fork := true,
    // testing the database requests need to delete and create the tables,
    // which can fail if many tests are running in parallel
    Test / parallelExecution := false,
    Defaults.itSettings,
    IntegrationTest / fork := true,
    IntegrationTest / javaOptions ++= (Test / javaOptions).value
  )
  .dependsOn(core.jvm % "compile->compile;test->test;it->test")

lazy val webclient = project
  .settings(
    scalacOptionsSettings,
    libraryDependencies ++= Seq(
      "com.lihaoyi" %%% "scalatags" % "0.8.6",
      "be.doeraene" %%% "scalajs-jquery" % "1.0.0",
      "org.endpoints4s" %%% "xhr-client" % "3.1.0"
    )
  )
  .enablePlugins(ScalaJSPlugin)
  .dependsOn(core.js)

lazy val server = project
  .configs(IntegrationTest)
  .settings(
    scalacOptionsSettings,
    loggingSettings,
    ammoniteSettings,
    packageScalaJS(webclient),
    javaOptions ++= Seq(
      "-agentlib:jdwp=transport=dt_socket,server=y,suspend=n,address=1044"
    ),
    libraryDependencies ++= Seq(
      "com.typesafe.play" %%% "play-json" % V.playJsonVersion,
      "org.scalatest" %% "scalatest" % V.scalatest % "test,it",
      "com.typesafe.akka" %% "akka-testkit" % V.akkaVersion % "test,it",
      "com.typesafe.akka" %% "akka-slf4j" % V.akkaVersion,
      "com.typesafe.akka" %% "akka-serialization-jackson" % V.akkaVersion,
      "com.typesafe.akka" %% "akka-actor-typed" % V.akkaVersion,
      "com.typesafe.akka" %% "akka-stream-testkit" % V.akkaVersion % Test,
      "com.typesafe.akka" %% "akka-http-testkit" % V.akkaHttpVersion % Test,
      "ch.megard" %% "akka-http-cors" % "1.1.2",
      "com.softwaremill.akka-http-session" %% "core" % "0.5.11",
      "com.typesafe.akka" %% "akka-http" % V.akkaHttpVersion,
      "org.endpoints4s" %% "akka-http-server" % "5.1.0",
      "org.webjars" % "bootstrap-sass" % "3.4.1",
      "org.webjars" % "bootstrap-switch" % "3.3.2",
      "org.webjars" % "bootstrap-select" % "1.13.18",
      "org.webjars.bower" % "font-awesome" % "4.6.3",
      "org.webjars" % "jquery" % "3.6.0",
      "org.webjars.bower" % "select2" % "4.0.3"
    ),
    Compile / unmanagedResourceDirectories += (Assets / WebKeys.public).value,
    Compile / resourceGenerators += Def.task(
      Seq((Assets / WebKeys.assets).value)
    ),
    fork := true,
    Compile / run / javaOptions ++= (infra / Compile / run / javaOptions).value,
    Test / javaOptions ++= (infra / javaOptions).value,
    Defaults.itSettings,
    IntegrationTest / javaOptions ++= (infra / Compile / run / javaOptions).value
  )
  .dependsOn(template, data, infra, core.jvm % "compile->compile;test->test")
  .enablePlugins(SbtSassify, JavaServerAppPackaging)

lazy val core = crossProject(JSPlatform, JVMPlatform)
  .in(file("core"))
  .settings(
    scalacOptionsSettings,
    libraryDependencies ++= Seq(
      "com.lihaoyi" %%% "fastparse" % "2.3.3",
      "io.github.cquiroz" %%% "scala-java-time" % "2.2.2",
      "com.typesafe.play" %%% "play-json" % V.playJsonVersion,
      "org.endpoints4s" %%% "algebra" % "1.5.0",
      "org.scalatest" %%% "scalatest" % V.scalatest % Test
    ) ++ Seq(
      "io.circe" %%% "circe-core",
      "io.circe" %%% "circe-generic",
      "io.circe" %%% "circe-parser"
    ).map(_ % V.circeVersion),
    buildInfoPackage := "build.info",
    buildInfoKeys := Seq[BuildInfoKey](ThisBuild / baseDirectory)
  )
  .enablePlugins(BuildInfoPlugin)

lazy val data = project
  .settings(
    scalacOptionsSettings,
    ammoniteSettings,
    loggingSettings,
    libraryDependencies ++= Seq(
      "org.scala-lang.modules" %% "scala-parallel-collections" % "0.2.0",
      "com.github.nscala-time" %% "nscala-time" % V.nscalaTimeVersion,
      "com.typesafe.akka" %% "akka-stream" % V.akkaVersion,
      "com.typesafe.akka" %% "akka-actor-typed" % V.akkaVersion,
      "com.typesafe.akka" %% "akka-serialization-jackson" % V.akkaVersion,
      "com.typesafe.akka" %% "akka-slf4j" % V.akkaVersion,
      "me.tongfei" % "progressbar" % "0.5.5",
      "org.apache.maven" % "maven-model-builder" % "3.3.9",
      "org.jsoup" % "jsoup" % "1.10.1",
      "com.typesafe.play" %% "play-ahc-ws" % "2.8.2",
      "org.apache.ivy" % "ivy" % "2.4.0",
      "com.typesafe.akka" %% "akka-http" % V.akkaHttpVersion,
      "de.heikoseeberger" %% "akka-http-json4s" % "1.29.1",
      "org.json4s" %% "json4s-native" % "3.5.5",
      "org.scalatest" %% "scalatest" % V.scalatest % Test
    ),
    Compile / run / javaOptions ++= (infra / Compile / run / javaOptions).value,
    Test / javaOptions ++= (infra / javaOptions).value
  )
  .enablePlugins(JavaAppPackaging)
  .dependsOn(core.jvm % "compile->compile;test->test", infra)

lazy val V = new {
  val doobieVersion = "0.13.4"
  val playJsonVersion = "2.9.0"
  val akkaVersion = "2.6.15"
  val akkaHttpVersion = "10.2.6"
  val elastic4sVersion = "7.10.9"
  val log4jVersion = "2.17.0"
  val nscalaTimeVersion = "2.30.0"
  val scalatest = "3.2.9"
  val circeVersion = "0.14.1"
}<|MERGE_RESOLUTION|>--- conflicted
+++ resolved
@@ -84,12 +84,8 @@
       "org.flywaydb" % "flyway-core" % "7.11.0", // for database migration
       "com.typesafe.akka" %% "akka-stream" % V.akkaVersion,
       "com.typesafe.akka" %% "akka-http" % V.akkaHttpVersion,
-<<<<<<< HEAD
       "de.heikoseeberger" %% "akka-http-circe" % "1.39.2",
-=======
-      "de.heikoseeberger" %% "akka-http-circe" % "1.33.0",
       "io.get-coursier" %% "coursier" % "2.0.16",
->>>>>>> 56ab8a81
       "org.tpolecat" %% "doobie-scalatest" % V.doobieVersion % Test,
       "org.scalatest" %% "scalatest" % V.scalatest % "test,it"
     ) ++ Seq(
