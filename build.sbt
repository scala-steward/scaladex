import ScalaJSHelper._
import sbtcrossproject.CrossPlugin.autoImport.crossProject
import Deployment.githash
<<<<<<< HEAD
import ESandPostgreSQLContainers.autoImport.startESandPostgreSQL
=======
>>>>>>> 15c8d4d6

inThisBuild(
  List(
    scalaVersion := "2.13.5",
    semanticdbEnabled := true,
    semanticdbVersion := scalafixSemanticdb.revision,
    scalafixScalaBinaryVersion := "2.13",
    scalafixDependencies ++= List(
      "com.github.liancheng" %% "organize-imports" % "0.4.4"
    ),
    organization := "ch.epfl.scala.index",
    version := s"0.2.0+${githash()}"
  )
)

lazy val logging =
  libraryDependencies ++= Seq(
    "ch.qos.logback" % "logback-classic" % "1.1.7",
    "com.typesafe.scala-logging" %% "scala-logging" % "3.9.2",
    "com.getsentry.raven" % "raven-logback" % "8.0.3"
  )

val amm = inputKey[Unit]("Start Ammonite REPL")
lazy val ammoniteSettings = Seq(
  amm := (Test / run).evaluated,
  amm / aggregate := false,
  libraryDependencies += "com.lihaoyi" % "ammonite" % "2.3.8-65-0f0d597f" % Test cross CrossVersion.full,
  Test / sourceGenerators += Def.task {
    val file = (Test / sourceManaged).value / "amm.scala"
    IO.write(
      file,
      """
        |object AmmoniteBridge extends App {
        |  ammonite.Main.main(args)
        |}
      """.stripMargin
    )
    Seq(file)
  }.taskValue
)

lazy val commonSettings = Seq(
  scalacOptions ++= Seq(
    "-deprecation",
    "-encoding",
    "UTF-8",
    "-feature",
    "-unchecked",
//    "-Xfatal-warnings",
    "-Wunused:imports"
  ),
  libraryDependencies += "org.scalatest" %% "scalatest" % V.scalatest % Test,
  reStart / javaOptions ++= {
    val base = (ThisBuild / baseDirectory).value

    val devCredentials = base / "../scaladex-dev-credentials/application.conf"

    val addDevCredentials =
      if (devCredentials.exists) Seq(s"-Dconfig.file=$devCredentials")
      else Seq()

    addDevCredentials
  }
) ++
  addCommandAlias("start", "reStart") ++ logging ++ ammoniteSettings

enablePlugins(ESandPostgreSQLContainers)

lazy val scaladex = project
  .in(file("."))
  .aggregate(
    client,
    data,
    core,
    server,
    api.jvm,
    api.js,
    template
  )
  .settings(commonSettings)
  .settings(Deployment(data, server))

lazy val template = project
  .settings(commonSettings)
  .settings(
    scalacOptions -= "-Xfatal-warnings",
    libraryDependencies ++= Seq(
      "com.github.nscala-time" %% "nscala-time" % V.nscalaTimeVersion,
      "com.typesafe" % "config" % "1.4.0",
      "com.typesafe.akka" %% "akka-http-core" % V.akkaHttpVersion
    )
  )
  .dependsOn(core)
  .enablePlugins(SbtTwirl)

lazy val infra = project
  .in(file("infra"))
  .settings(commonSettings)
  .settings(
    Test / test := (Test / test).dependsOn(startElasticsearch).value,
    libraryDependencies ++= Seq(
      "com.sksamuel.elastic4s" %% "elastic4s-client-esjava" % V.elastic4sVersion,
      "org.json4s" %% "json4s-native" % "3.6.9",
      "org.typelevel" %% "jawn-json4s" % "1.0.0",
      "org.flywaydb" % "flyway-core" % "7.11.0", // for database migration
      "org.tpolecat" %% "doobie-scalatest" % V.doobieVersion % Test
    ) ++ Seq(
      "org.tpolecat" %% "doobie-core",
      "org.tpolecat" %% "doobie-h2",
      "org.tpolecat" %% "doobie-postgres",
      "org.tpolecat" %% "doobie-hikari"
    ).map(_ % V.doobieVersion)
      ++ Seq(
        "io.circe" %% "circe-core",
        "io.circe" %% "circe-generic",
        "io.circe" %% "circe-parser"
      ).map(_ % V.circeVersion)
  )
  .dependsOn(core)

lazy val api = crossProject(JSPlatform, JVMPlatform)
  .settings(commonSettings)
  .settings(
    libraryDependencies ++= Seq(
      "com.typesafe.play" %%% "play-json" % V.playJsonVersion
    )
  )

lazy val client = project
  .settings(commonSettings)
  .settings(
    libraryDependencies ++= Seq(
      "com.lihaoyi" %%% "scalatags" % "0.8.6",
      "be.doeraene" %%% "scalajs-jquery" % "1.0.0"
    )
  )
  .enablePlugins(ScalaJSPlugin)
  .dependsOn(api.js)

lazy val server = project
  .settings(commonSettings)
  .settings(packageScalaJS(client))
  .settings(
    libraryDependencies ++= Seq(
      "com.typesafe.play" %%% "play-json" % V.playJsonVersion,
      "com.typesafe.akka" %% "akka-testkit" % V.akkaVersion % Test,
      "com.typesafe.akka" %% "akka-slf4j" % V.akkaVersion,
      "ch.megard" %% "akka-http-cors" % "0.4.3",
      "com.softwaremill.akka-http-session" %% "core" % "0.5.11",
      "com.typesafe.akka" %% "akka-http" % V.akkaHttpVersion,
      "org.webjars.bower" % "bootstrap-sass" % "3.3.6",
      "org.webjars.bower" % "bootstrap-switch" % "3.3.2",
      "org.webjars.bower" % "bootstrap-select" % "1.10.0",
      "org.webjars.bower" % "font-awesome" % "4.6.3",
      "org.webjars.bower" % "jQuery" % "2.2.4",
      "org.webjars.bower" % "raven-js" % "3.11.0",
      "org.webjars.bower" % "select2" % "4.0.3",
      "org.apache.logging.log4j" % "log4j-core" % V.log4jVersion % Runtime
    ),
    Universal / packageBin := (Universal / packageBin)
      .dependsOn(Assets / WebKeys.assets)
      .value,
    Test / test := (Test / test).dependsOn(startESandPostgreSQL).value,
    reStart := reStart
      .dependsOn(startESandPostgreSQL, Assets / WebKeys.assets)
      .evaluated,
    Compile / run := (Compile / run).dependsOn(startESandPostgreSQL).evaluated,
    Compile / unmanagedResourceDirectories += (Assets / WebKeys.public).value,
    reStart / javaOptions ++= Seq("-Xmx4g")
  )
  .dependsOn(template, data, infra, api.jvm)
  .enablePlugins(SbtSassify, JavaServerAppPackaging)

lazy val core = project
  .in(file("core"))
  .settings(commonSettings)
  .settings(
    libraryDependencies += "com.lihaoyi" %% "fastparse" % "2.3.0"
  )

lazy val data = project
  .settings(commonSettings)
  .settings(
    libraryDependencies ++= Seq(
      "org.scala-lang.modules" %% "scala-parallel-collections" % "0.2.0",
      "com.github.nscala-time" %% "nscala-time" % V.nscalaTimeVersion,
      "com.typesafe.akka" %% "akka-stream" % V.akkaVersion,
      "me.tongfei" % "progressbar" % "0.5.5",
      "org.apache.maven" % "maven-model-builder" % "3.3.9",
      "org.jsoup" % "jsoup" % "1.10.1",
      "com.typesafe.play" %% "play-ahc-ws" % "2.8.2",
      "org.apache.ivy" % "ivy" % "2.4.0",
      "com.typesafe.akka" %% "akka-http" % V.akkaHttpVersion,
      "de.heikoseeberger" %% "akka-http-json4s" % "1.29.1",
      "org.json4s" %% "json4s-native" % "3.5.5",
      "org.apache.logging.log4j" % "log4j-core" % V.log4jVersion % Runtime
    ),
    buildInfoPackage := "build.info",
    buildInfoKeys := Seq[BuildInfoKey](ThisBuild / baseDirectory),
    reStart := reStart.dependsOn(startESandPostgreSQL).evaluated,
    Compile / run := (Compile / run).dependsOn(startESandPostgreSQL).evaluated,
    reStart / javaOptions ++= Seq("-Xmx4g")
  )
  .enablePlugins(BuildInfoPlugin, JavaAppPackaging)
<<<<<<< HEAD
  .dependsOn(core, infra)

lazy val V = new {
  val doobieVersion = "0.13.4"
=======
  .dependsOn(model, search)

lazy val V = new {
  val scalatest = "3.2.9"
>>>>>>> 15c8d4d6
  val playJsonVersion = "2.9.0"
  val akkaVersion = "2.6.5"
  val akkaHttpVersion = "10.1.12"
  val elastic4sVersion = "7.10.2"
  val log4jVersion = "2.13.3"
  val nscalaTimeVersion = "2.24.0"
<<<<<<< HEAD
  val scalatest = "3.2.9"
  val circeVersion = "0.14.1"
=======
>>>>>>> 15c8d4d6
}<|MERGE_RESOLUTION|>--- conflicted
+++ resolved
@@ -1,10 +1,7 @@
 import ScalaJSHelper._
 import sbtcrossproject.CrossPlugin.autoImport.crossProject
 import Deployment.githash
-<<<<<<< HEAD
 import ESandPostgreSQLContainers.autoImport.startESandPostgreSQL
-=======
->>>>>>> 15c8d4d6
 
 inThisBuild(
   List(
@@ -104,7 +101,7 @@
   .in(file("infra"))
   .settings(commonSettings)
   .settings(
-    Test / test := (Test / test).dependsOn(startElasticsearch).value,
+    Test / test := (Test / test).dependsOn(startESandPostgreSQL).value,
     libraryDependencies ++= Seq(
       "com.sksamuel.elastic4s" %% "elastic4s-client-esjava" % V.elastic4sVersion,
       "org.json4s" %% "json4s-native" % "3.6.9",
@@ -209,26 +206,16 @@
     reStart / javaOptions ++= Seq("-Xmx4g")
   )
   .enablePlugins(BuildInfoPlugin, JavaAppPackaging)
-<<<<<<< HEAD
   .dependsOn(core, infra)
 
 lazy val V = new {
   val doobieVersion = "0.13.4"
-=======
-  .dependsOn(model, search)
-
-lazy val V = new {
-  val scalatest = "3.2.9"
->>>>>>> 15c8d4d6
   val playJsonVersion = "2.9.0"
   val akkaVersion = "2.6.5"
   val akkaHttpVersion = "10.1.12"
   val elastic4sVersion = "7.10.2"
   val log4jVersion = "2.13.3"
   val nscalaTimeVersion = "2.24.0"
-<<<<<<< HEAD
   val scalatest = "3.2.9"
   val circeVersion = "0.14.1"
-=======
->>>>>>> 15c8d4d6
 }