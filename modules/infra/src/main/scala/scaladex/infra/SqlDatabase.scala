package scaladex.infra

import java.time.Instant
import java.util.UUID

import scala.concurrent.ExecutionContext.Implicits.global
import scala.concurrent.Future

import cats.effect.IO
import com.typesafe.scalalogging.LazyLogging
import doobie.implicits._
import scaladex.core.model.Artifact
import scaladex.core.model.ArtifactDependency
import scaladex.core.model.GithubInfo
import scaladex.core.model.GithubStatus
import scaladex.core.model.Project
import scaladex.core.model.ProjectDependency
import scaladex.core.model.UserState
import scaladex.core.service.SchedulerDatabase
import scaladex.infra.config.PostgreSQLConfig
import scaladex.infra.sql.ArtifactDependencyTable
import scaladex.infra.sql.ArtifactTable
import scaladex.infra.sql.DoobieUtils
import scaladex.infra.sql.GithubInfoTable
import scaladex.infra.sql.ProjectDependenciesTable
import scaladex.infra.sql.ProjectSettingsTable
import scaladex.infra.sql.ProjectTable
import scaladex.infra.sql.UserSessionsTable

class SqlDatabase(conf: PostgreSQLConfig, xa: doobie.Transactor[IO]) extends SchedulerDatabase with LazyLogging {

  private val flyway = DoobieUtils.flyway(conf)
  def migrate: IO[Unit] = IO(flyway.migrate())
  def dropTables: IO[Unit] = IO(flyway.clean())

  override def insertArtifact(
      artifact: Artifact,
      dependencies: Seq[ArtifactDependency],
      time: Instant
  ): Future[Unit] = {
    val unknownStatus = GithubStatus.Unknown(time)
    val insertArtifactF = insertProjectRef(artifact.projectRef, unknownStatus)
      .flatMap(_ => run(ArtifactTable.insertIfNotExist.run(artifact)))
    val insertDepsF = insertDependencies(dependencies)
    insertArtifactF.flatMap(_ => insertDepsF).map(_ => ())
  }

  override def insertProject(project: Project): Future[Unit] =
    for {
      updated <- insertProjectRef(project.reference, project.githubStatus)
      _ <-
        if (updated) {
          project.githubInfo
            .map(updateGithubInfoAndStatus(project.reference, _, project.githubStatus))
            .getOrElse(Future.successful(()))
            .flatMap(_ => updateProjectSettings(project.reference, project.settings))
        } else {
          logger.warn(s"${project.reference} already inserted")
          Future.successful(())
        }
    } yield ()

  override def insertArtifacts(artifacts: Seq[Artifact]): Future[Unit] =
    run(ArtifactTable.insertIfNotExist.updateMany(artifacts)).map(_ => ())

  override def insertDependencies(dependencies: Seq[ArtifactDependency]): Future[Unit] =
    run(ArtifactDependencyTable.insertIfNotExist.updateMany(dependencies)).map(_ => ())

  // return true if inserted, false if it already existed
  private def insertProjectRef(ref: Project.Reference, status: GithubStatus): Future[Boolean] =
    run(ProjectTable.insertIfNotExists.run((ref, status))).map(x => x >= 1)

  override def getAllProjectsStatuses(): Future[Map[Project.Reference, GithubStatus]] =
    run(ProjectTable.selectReferenceAndStatus.to[Seq]).map(_.toMap)

  override def getAllProjects(): Future[Seq[Project]] =
    run(ProjectTable.selectProject.to[Seq])

  override def updateArtifacts(artifacts: Seq[Artifact], newRef: Project.Reference): Future[Int] = {
    val mavenReferences = artifacts.map(r => newRef -> r.mavenReference)
    run(ArtifactTable.updateProjectRef.updateMany(mavenReferences))
  }

  override def updateArtifactReleaseDate(reference: Artifact.MavenReference, releaseDate: Instant): Future[Int] =
    run(ArtifactTable.updateReleaseDate.run((releaseDate, reference)))

  override def updateGithubStatus(ref: Project.Reference, githubStatus: GithubStatus): Future[Unit] =
    run(ProjectTable.updateGithubStatus.run(githubStatus, ref)).map(_ => ())

  override def updateGithubInfoAndStatus(
      ref: Project.Reference,
      githubInfo: GithubInfo,
      githubStatus: GithubStatus
  ): Future[Unit] =
    for {
      _ <- updateGithubStatus(ref, githubStatus)
      _ <- run(GithubInfoTable.insertOrUpdate.run((ref, githubInfo, githubInfo)))
    } yield ()

  override def moveProject(
      ref: Project.Reference,
      githubInfo: GithubInfo,
      status: GithubStatus.Moved
  ): Future[Unit] =
    for {
      oldProject <- getProject(ref)
      _ <- updateGithubStatus(ref, status)
      _ <- run(ProjectTable.insertIfNotExists.run((status.destination, GithubStatus.Ok(status.updateDate))))
      _ <- updateProjectSettings(status.destination, oldProject.map(_.settings).getOrElse(Project.Settings.default))
      _ <- run(GithubInfoTable.insertOrUpdate.run(status.destination, githubInfo, githubInfo))
    } yield ()

  override def updateProjectSettings(ref: Project.Reference, settings: Project.Settings): Future[Unit] =
    run(ProjectSettingsTable.insertOrUpdate.run((ref, settings, settings))).map(_ => ())

  override def getProject(projectRef: Project.Reference): Future[Option[Project]] =
    run(ProjectTable.selectByReference.option(projectRef))

  override def getArtifacts(projectRef: Project.Reference): Future[Seq[Artifact]] =
    run(ArtifactTable.selectArtifactByProject.to[Seq](projectRef))

  override def getDependencies(projectRef: Project.Reference): Future[Seq[ArtifactDependency]] =
    run(ArtifactDependencyTable.selectDependencyFromProject.to[Seq](projectRef))

  override def getFormerReferences(projectRef: Project.Reference): Future[Seq[Project.Reference]] =
    run(ProjectTable.selectByNewReference.to[Seq](projectRef))

  override def getArtifactsByName(
      projectRef: Project.Reference,
      artifactName: Artifact.Name
  ): Future[Seq[Artifact]] =
    run(ArtifactTable.selectArtifactByProjectAndName.to[Seq]((projectRef, artifactName)))

  def countProjects(): Future[Long] =
    run(ProjectTable.countProjects.unique)

  override def countArtifacts(): Future[Long] =
    run(ArtifactTable.count.unique)

  def countDependencies(): Future[Long] =
    run(ArtifactDependencyTable.count.unique)

  override def getDirectDependencies(artifact: Artifact): Future[Seq[ArtifactDependency.Direct]] =
    run(ArtifactDependencyTable.selectDirectDependency.to[Seq](artifact.mavenReference))

  override def getReverseDependencies(artifact: Artifact): Future[Seq[ArtifactDependency.Reverse]] =
    run(ArtifactDependencyTable.selectReverseDependency.to[Seq](artifact.mavenReference))

  def countGithubInfo(): Future[Long] =
    run(GithubInfoTable.count.unique)

  def countProjectSettings(): Future[Long] =
    run(ProjectSettingsTable.count.unique)

  override def computeProjectDependencies(): Future[Seq[ProjectDependency]] =
    run(ArtifactDependencyTable.computeProjectDependency.to[Seq])

  override def insertProjectDependencies(projectDependencies: Seq[ProjectDependency]): Future[Int] =
    run(ProjectDependenciesTable.insertOrUpdate.updateMany(projectDependencies))

  override def countInverseProjectDependencies(projectRef: Project.Reference): Future[Int] =
    run(ProjectDependenciesTable.countInverseDependencies.unique(projectRef))

  override def deleteDependenciesOfMovedProject(): Future[Unit] =
    for {
      moved <- run(ProjectTable.selectProjectByGithubStatus.to[Seq]("Moved"))
      _ <- run(ProjectDependenciesTable.deleteBySource.updateMany(moved))
      _ <- run(ProjectDependenciesTable.deleteByTarget.updateMany(moved))
    } yield ()

  override def computeAllProjectsCreationDates(): Future[Seq[(Instant, Project.Reference)]] =
    run(ArtifactTable.selectOldestByProject.to[Seq])

  override def updateProjectCreationDate(ref: Project.Reference, creationDate: Instant): Future[Unit] =
    run(ProjectTable.updateCreationDate.run((creationDate, ref))).map(_ => ())

  override def getAllGroupIds(): Future[Seq[Artifact.GroupId]] =
    run(ArtifactTable.selectGroupIds.to[Seq])

  override def getAllMavenReferences(): Future[Seq[Artifact.MavenReference]] =
    run(ArtifactTable.selectMavenReference.to[Seq])

<<<<<<< HEAD
  override def insertSession(userId: UUID, userState: UserState): Future[Unit] =
    run(UserSessionsTable.insertOrUpdate.run((userId, userState)).map(_ => ()))

  override def getSession(userId: UUID): Future[Option[UserState]] =
    run(UserSessionsTable.selectUserSessionById.to[Seq](userId)).map(_.headOption)
=======
  override def getAllMavenReferencesWithNoReleaseDate(): Future[Seq[Artifact.MavenReference]] =
    run(ArtifactTable.selectMavenReferenceWithNoReleaseDate.to[Seq])
>>>>>>> 86357e58

  private def run[A](v: doobie.ConnectionIO[A]): Future[A] =
    v.transact(xa).unsafeToFuture()
}<|MERGE_RESOLUTION|>--- conflicted
+++ resolved
@@ -180,16 +180,14 @@
   override def getAllMavenReferences(): Future[Seq[Artifact.MavenReference]] =
     run(ArtifactTable.selectMavenReference.to[Seq])
 
-<<<<<<< HEAD
   override def insertSession(userId: UUID, userState: UserState): Future[Unit] =
     run(UserSessionsTable.insertOrUpdate.run((userId, userState)).map(_ => ()))
 
   override def getSession(userId: UUID): Future[Option[UserState]] =
     run(UserSessionsTable.selectUserSessionById.to[Seq](userId)).map(_.headOption)
-=======
+
   override def getAllMavenReferencesWithNoReleaseDate(): Future[Seq[Artifact.MavenReference]] =
     run(ArtifactTable.selectMavenReferenceWithNoReleaseDate.to[Seq])
->>>>>>> 86357e58
 
   private def run[A](v: doobie.ConnectionIO[A]): Future[A] =
     v.transact(xa).unsafeToFuture()
