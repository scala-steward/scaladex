package scaladex.infra

import java.time.Instant
import java.util.UUID

import scala.concurrent.ExecutionContext.Implicits.global
import scala.concurrent.Future

import cats.effect.IO
import com.typesafe.scalalogging.LazyLogging
import doobie.implicits._
import scaladex.core.model.Artifact
import scaladex.core.model.ArtifactDependency
import scaladex.core.model.GithubInfo
import scaladex.core.model.GithubResponse
import scaladex.core.model.GithubStatus
import scaladex.core.model.Project
import scaladex.core.model.ProjectDependency
import scaladex.core.model.UserState
import scaladex.core.service.SchedulerDatabase
import scaladex.infra.config.PostgreSQLConfig
import scaladex.infra.sql.ArtifactDependencyTable
import scaladex.infra.sql.ArtifactTable
import scaladex.infra.sql.DoobieUtils
import scaladex.infra.sql.GithubInfoTable
import scaladex.infra.sql.ProjectDependenciesTable
import scaladex.infra.sql.ProjectSettingsTable
import scaladex.infra.sql.ProjectTable
import scaladex.infra.sql.UserSessionsTable

class SqlDatabase(conf: PostgreSQLConfig, xa: doobie.Transactor[IO]) extends SchedulerDatabase with LazyLogging {

  private val flyway = DoobieUtils.flyway(conf)
  def migrate: IO[Unit] = IO(flyway.migrate())
  def dropTables: IO[Unit] = IO(flyway.clean())

  override def insertArtifact(
      artifact: Artifact,
      dependencies: Seq[ArtifactDependency],
      time: Instant
  ): Future[Boolean] = {
    val unknownStatus = GithubStatus.Unknown(time)
    for {
      isNewProject <- insertProjectRef(artifact.projectRef, unknownStatus)
      _ <- run(ArtifactTable.insertIfNotExist.run(artifact))
      _ <- insertDependencies(dependencies)
    } yield isNewProject
  }

  override def insertProject(project: Project): Future[Unit] =
    for {
      updated <- insertProjectRef(project.reference, project.githubStatus)
      _ <-
        if (updated) {
          project.githubInfo
            .map(updateGithubInfoAndStatus(project.reference, _, project.githubStatus))
            .getOrElse(Future.successful(()))
            .flatMap(_ => updateProjectSettings(project.reference, project.settings))
        } else {
          logger.warn(s"${project.reference} already inserted")
          Future.successful(())
        }
    } yield ()

  override def insertArtifacts(artifacts: Seq[Artifact]): Future[Unit] =
    run(ArtifactTable.insertIfNotExist.updateMany(artifacts)).map(_ => ())

  override def insertDependencies(dependencies: Seq[ArtifactDependency]): Future[Unit] =
    run(ArtifactDependencyTable.insertIfNotExist.updateMany(dependencies)).map(_ => ())

  // return true if inserted, false if it already existed
  private def insertProjectRef(ref: Project.Reference, status: GithubStatus): Future[Boolean] =
    run(ProjectTable.insertIfNotExists.run((ref, status))).map(x => x >= 1)

  override def getAllProjectsStatuses(): Future[Map[Project.Reference, GithubStatus]] =
    run(ProjectTable.selectReferenceAndStatus.to[Seq]).map(_.toMap)

  override def getAllProjects(): Future[Seq[Project]] =
    run(ProjectTable.selectProject.to[Seq])

  override def updateArtifacts(artifacts: Seq[Artifact], newRef: Project.Reference): Future[Int] = {
    val mavenReferences = artifacts.map(r => newRef -> r.mavenReference)
    run(ArtifactTable.updateProjectRef.updateMany(mavenReferences))
  }

  override def updateArtifactReleaseDate(reference: Artifact.MavenReference, releaseDate: Instant): Future[Int] =
    run(ArtifactTable.updateReleaseDate.run((releaseDate, reference)))

  override def updateGithubInfo(
      repo: Project.Reference,
      response: GithubResponse[(Project.Reference, GithubInfo)],
      now: Instant
  ): Future[Unit] =
    response match {
      case GithubResponse.Ok((_, info)) =>
        val status = GithubStatus.Ok(now)
        updateGithubInfoAndStatus(repo, info, status)

      case GithubResponse.MovedPermanently((destination, info)) =>
        val status = GithubStatus.Moved(now, destination)
        logger.info(s"$repo moved to $status")
        moveProject(repo, info, status)

      case GithubResponse.Failed(code, reason) =>
        val status =
          if (code == 404) GithubStatus.NotFound(now) else GithubStatus.Failed(now, code, reason)
        logger.info(s"Failed to download github info for $repo because of $status")
        updateGithubStatus(repo, status)
    }

  override def updateGithubInfoAndStatus(
      ref: Project.Reference,
      githubInfo: GithubInfo,
      githubStatus: GithubStatus
  ): Future[Unit] =
    for {
      _ <- updateGithubStatus(ref, githubStatus)
      _ <- run(GithubInfoTable.insertOrUpdate.run((ref, githubInfo, githubInfo)))
    } yield ()

  override def updateProjectSettings(ref: Project.Reference, settings: Project.Settings): Future[Unit] =
    run(ProjectSettingsTable.insertOrUpdate.run((ref, settings, settings))).map(_ => ())

  override def getProject(projectRef: Project.Reference): Future[Option[Project]] =
    run(ProjectTable.selectByReference.option(projectRef))

  override def getArtifacts(projectRef: Project.Reference): Future[Seq[Artifact]] =
    run(ArtifactTable.selectArtifactByProject.to[Seq](projectRef))

  override def getDependencies(projectRef: Project.Reference): Future[Seq[ArtifactDependency]] =
    run(ArtifactDependencyTable.selectDependencyFromProject.to[Seq](projectRef))

  override def getFormerReferences(projectRef: Project.Reference): Future[Seq[Project.Reference]] =
    run(ProjectTable.selectByNewReference.to[Seq](projectRef))

  override def getArtifactsByName(
      projectRef: Project.Reference,
      artifactName: Artifact.Name
  ): Future[Seq[Artifact]] =
    run(ArtifactTable.selectArtifactByProjectAndName.to[Seq]((projectRef, artifactName)))

  override def getArtifactByMavenReference(mavenRef: Artifact.MavenReference): Future[Option[Artifact]] =
    run(ArtifactTable.selectByMavenReference.option(mavenRef))

  def countProjects(): Future[Long] =
    run(ProjectTable.countProjects.unique)

  override def countArtifacts(): Future[Long] =
    run(ArtifactTable.count.unique)

  def countDependencies(): Future[Long] =
    run(ArtifactDependencyTable.count.unique)

  override def getDirectDependencies(artifact: Artifact): Future[Seq[ArtifactDependency.Direct]] =
    run(ArtifactDependencyTable.selectDirectDependency.to[Seq](artifact.mavenReference))

  override def getReverseDependencies(artifact: Artifact): Future[Seq[ArtifactDependency.Reverse]] =
    run(ArtifactDependencyTable.selectReverseDependency.to[Seq](artifact.mavenReference))

  def countGithubInfo(): Future[Long] =
    run(GithubInfoTable.count.unique)

  def countProjectSettings(): Future[Long] =
    run(ProjectSettingsTable.count.unique)

  override def computeProjectDependencies(): Future[Seq[ProjectDependency]] =
    run(ArtifactDependencyTable.computeProjectDependency.to[Seq])

  override def insertProjectDependencies(projectDependencies: Seq[ProjectDependency]): Future[Int] =
    run(ProjectDependenciesTable.insertOrUpdate.updateMany(projectDependencies))

  override def countInverseProjectDependencies(projectRef: Project.Reference): Future[Int] =
    run(ProjectDependenciesTable.countInverseDependencies.unique(projectRef))

  override def deleteDependenciesOfMovedProject(): Future[Unit] =
    for {
      moved <- run(ProjectTable.selectProjectByGithubStatus.to[Seq]("Moved"))
      _ <- run(ProjectDependenciesTable.deleteBySource.updateMany(moved))
      _ <- run(ProjectDependenciesTable.deleteByTarget.updateMany(moved))
    } yield ()

  override def computeAllProjectsCreationDates(): Future[Seq[(Instant, Project.Reference)]] =
    run(ArtifactTable.selectOldestByProject.to[Seq])

  override def updateProjectCreationDate(ref: Project.Reference, creationDate: Instant): Future[Unit] =
    run(ProjectTable.updateCreationDate.run((creationDate, ref))).map(_ => ())

  override def getAllGroupIds(): Future[Seq[Artifact.GroupId]] =
    run(ArtifactTable.selectGroupIds.to[Seq])

  override def getAllMavenReferences(): Future[Seq[Artifact.MavenReference]] =
    run(ArtifactTable.selectMavenReference.to[Seq])

  override def insertSession(userId: UUID, userState: UserState): Future[Unit] =
    run(UserSessionsTable.insertOrUpdate.run((userId, userState)).map(_ => ()))

  override def getSession(userId: UUID): Future[Option[UserState]] =
    run(UserSessionsTable.selectUserSessionById.to[Seq](userId)).map(_.headOption)

<<<<<<< HEAD
  override def getAllSessions(): Future[Seq[(UUID, UserState)]] =
    run(UserSessionsTable.selectAllUserSessions.to[Seq])

  override def deleteSession(userId: UUID): Future[Unit] =
    run(UserSessionsTable.deleteByUserId.run(userId).map(_ => ()))

  override def getAllMavenReferencesWithNoReleaseDate(): Future[Seq[Artifact.MavenReference]] =
    run(ArtifactTable.selectMavenReferenceWithNoReleaseDate.to[Seq])
=======
  def moveProject(
      ref: Project.Reference,
      githubInfo: GithubInfo,
      status: GithubStatus.Moved
  ): Future[Unit] =
    for {
      oldProject <- getProject(ref)
      _ <- updateGithubStatus(ref, status)
      _ <- run(ProjectTable.insertIfNotExists.run((status.destination, GithubStatus.Ok(status.updateDate))))
      _ <- updateProjectSettings(status.destination, oldProject.map(_.settings).getOrElse(Project.Settings.default))
      _ <- run(GithubInfoTable.insertOrUpdate.run(status.destination, githubInfo, githubInfo))
    } yield ()

  def updateGithubStatus(ref: Project.Reference, githubStatus: GithubStatus): Future[Unit] =
    run(ProjectTable.updateGithubStatus.run(githubStatus, ref)).map(_ => ())
>>>>>>> ce3da52c

  private def run[A](v: doobie.ConnectionIO[A]): Future[A] =
    v.transact(xa).unsafeToFuture()
}<|MERGE_RESOLUTION|>--- conflicted
+++ resolved
@@ -197,16 +197,12 @@
   override def getSession(userId: UUID): Future[Option[UserState]] =
     run(UserSessionsTable.selectUserSessionById.to[Seq](userId)).map(_.headOption)
 
-<<<<<<< HEAD
   override def getAllSessions(): Future[Seq[(UUID, UserState)]] =
     run(UserSessionsTable.selectAllUserSessions.to[Seq])
 
   override def deleteSession(userId: UUID): Future[Unit] =
     run(UserSessionsTable.deleteByUserId.run(userId).map(_ => ()))
 
-  override def getAllMavenReferencesWithNoReleaseDate(): Future[Seq[Artifact.MavenReference]] =
-    run(ArtifactTable.selectMavenReferenceWithNoReleaseDate.to[Seq])
-=======
   def moveProject(
       ref: Project.Reference,
       githubInfo: GithubInfo,
@@ -222,7 +218,6 @@
 
   def updateGithubStatus(ref: Project.Reference, githubStatus: GithubStatus): Future[Unit] =
     run(ProjectTable.updateGithubStatus.run(githubStatus, ref)).map(_ => ())
->>>>>>> ce3da52c
 
   private def run[A](v: doobie.ConnectionIO[A]): Future[A] =
     v.transact(xa).unsafeToFuture()
