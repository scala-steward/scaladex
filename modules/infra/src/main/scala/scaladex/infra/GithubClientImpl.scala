package scaladex.infra

import scala.concurrent.ExecutionContextExecutor
import scala.concurrent.Future
import scala.concurrent.Promise
import scala.concurrent.duration.DurationInt
import scala.util.Try

import akka.actor.ActorSystem
import akka.http.scaladsl.Http
import akka.http.scaladsl.model.ContentTypes
import akka.http.scaladsl.model.HttpEntity
import akka.http.scaladsl.model.HttpHeader
import akka.http.scaladsl.model.HttpMethods
import akka.http.scaladsl.model.HttpRequest
import akka.http.scaladsl.model.HttpResponse
import akka.http.scaladsl.model.ResponseEntity
import akka.http.scaladsl.model.StatusCodes
import akka.http.scaladsl.model.Uri
import akka.http.scaladsl.model.headers.Authorization
import akka.http.scaladsl.model.headers.OAuth2BearerToken
import akka.http.scaladsl.model.headers.RawHeader
import akka.http.scaladsl.settings.ConnectionPoolSettings
import akka.http.scaladsl.unmarshalling.Unmarshal
import akka.stream.scaladsl.Flow
import akka.util.ByteString
import cats.implicits.toTraverseOps
import com.typesafe.scalalogging.LazyLogging
import de.heikoseeberger.akkahttpcirce.FailFastCirceSupport._
import io.circe.Json
import io.circe.syntax._
import scaladex.core.model.GithubCommitActivity
import scaladex.core.model.GithubInfo
import scaladex.core.model.GithubResponse
import scaladex.core.model.License
import scaladex.core.model.Project
import scaladex.core.model.Url
import scaladex.core.model.UserInfo
import scaladex.core.model.UserState
import scaladex.core.service.GithubClient
import scaladex.core.util.ScalaExtensions._
import scaladex.core.util.Secret
import scaladex.infra.github.GithubModel
import scaladex.infra.github.GithubModel._

class GithubClientImpl(token: Secret)(implicit val system: ActorSystem)
    extends CommonAkkaHttpClient
    with GithubClient
    with LazyLogging {
  private val credentials: OAuth2BearerToken = OAuth2BearerToken(token.decode)
  private val acceptJson = RawHeader("Accept", "application/vnd.github.v3+json")
  private val acceptHtmlVersion = RawHeader("Accept", "application/vnd.github.VERSION.html")

  private implicit val ec: ExecutionContextExecutor = system.dispatcher
  lazy val poolClientFlow: Flow[
    (HttpRequest, Promise[HttpResponse]),
    (Try[HttpResponse], Promise[HttpResponse]),
    Http.HostConnectionPool
  ] =
    Http()
      .cachedHostConnectionPoolHttps[Promise[HttpResponse]](
        "api.github.com",
        // in recursive functions, we have timeouts, and I didn't know how to fix the issue so I increased the timeout
        // Maybe put this configuration in a configuration file
        settings = ConnectionPoolSettings(
          "akka.http.host-connection-pool.response-entity-subscription-timeout = 10.seconds"
        ).copy(maxConnections = 10)
      )
      .throttle(
        elements = 5000,
        per = 1.hour
      )

  override def getProjectInfo(ref: Project.Reference): Future[GithubResponse[(Project.Reference, GithubInfo)]] =
    getRepository(ref).flatMap {
      case GithubResponse.Failed(code, reason) => Future.successful(GithubResponse.Failed(code, reason))
      case GithubResponse.Ok(repo) =>
        getRepoInfo(repo).map(info => GithubResponse.Ok(repo.ref -> info))
      case GithubResponse.MovedPermanently(repo) =>
        getRepoInfo(repo).map(info => GithubResponse.MovedPermanently(repo.ref -> info))
    }

  private def getRepoInfo(repo: GithubModel.Repository): Future[GithubInfo] =
    for {
      readme <- getReadme(repo.ref)
      communityProfile <- getCommunityProfile(repo.ref)
      contributors <- getContributors(repo.ref)
      openIssues <- getOpenIssues(repo.ref)
      chatroom <- getGitterChatRoom(repo.ref)
      scalaPercentage <- getPercentageOfLanguage(repo.ref, language = "Scala")
      commitActivity <- getCommitActivity(repo.ref)
    } yield GithubInfo(
      homepage = repo.homepage.map(Url),
      description = repo.description,
      logo = Option(repo.avatartUrl).map(Url),
      stars = Option(repo.stargazers_count),
      forks = Option(repo.forks),
      watchers = Option(repo.subscribers_count),
      issues = Option(repo.open_issues),
      creationDate = repo.creationDate,
      readme = readme,
      contributors = contributors.map(_.toGithubContributor),
      commits = Some(contributors.foldLeft(0)(_ + _.contributions)),
      topics = repo.topics.toSet,
      contributingGuide = communityProfile.flatMap(_.contributingFile).map(Url),
      codeOfConduct = communityProfile.flatMap(_.codeOfConductFile).map(Url),
      chatroom = chatroom.map(Url),
      openIssues = openIssues.map(_.toGithubIssue).toList,
      scalaPercentage = Option(scalaPercentage),
<<<<<<< HEAD
      commitActivity = commitActivity
=======
      license = repo.licenseName.flatMap(License.get)
>>>>>>> 68e0ce86
    )

  def getReadme(ref: Project.Reference): Future[Option[String]] = {
    val request = HttpRequest(uri = s"${repoUrl(ref)}/readme")
      .addCredentials(credentials)
      .addHeader(acceptHtmlVersion)

    getRaw(request)
      .flatMap {
        case (_, entity) =>
          entity.dataBytes.runFold(ByteString(""))(_ ++ _).map(_.utf8String).map(Option.apply)
      }
      .fallbackTo(Future.successful(None))
  }

  def getCommunityProfile(ref: Project.Reference): Future[Option[GithubModel.CommunityProfile]] = {
    val request = HttpRequest(uri = s"${repoUrl(ref)}/community/profile")
      .addCredentials(credentials)
      .addHeader(RawHeader("Accept", "application/vnd.github.black-panther-preview+json"))
    get[GithubModel.CommunityProfile](request)
      .map(Some.apply)
      .fallbackTo(Future.successful(None))
  }

  def getContributors(ref: Project.Reference): Future[List[GithubModel.Contributor]] = {
    def request(page: Int) =
      HttpRequest(uri = s"${repoUrl(ref)}/contributors?${perPage()}&page=$page")
        .addHeader(acceptJson)
        .addCredentials(credentials)

    def getContributionPage(page: Int): Future[List[GithubModel.Contributor]] =
      get[List[GithubModel.Contributor]](request(page))

    getRaw(request(page = 1))
      .flatMap {
        case (headers, entity) =>
          val lastPage = headers.find(_.is("link")).map(_.value()).flatMap(extractLastPage)
          lastPage match {
            case Some(lastPage) if lastPage > 1 =>
              for {
                page1 <- Unmarshal(entity).to[List[GithubModel.Contributor]]
                nextPages <- (2 to lastPage).mapSync(getContributionPage).map(_.flatten)
              } yield page1 ++ nextPages

            case _ => Unmarshal(entity).to[List[GithubModel.Contributor]]
          }
      }
      .fallbackTo(Future.successful(List.empty))
  }

  def getRepository(ref: Project.Reference): Future[GithubResponse[GithubModel.Repository]] = {
    val request = HttpRequest(uri = s"${repoUrl(ref)}").addHeader(acceptJson).addCredentials(credentials)
    process(request).flatMap {
      case GithubResponse.Ok((_, entity)) =>
        Unmarshal(entity).to[GithubModel.Repository].map(GithubResponse.Ok(_))
      case GithubResponse.MovedPermanently((_, entity)) =>
        Unmarshal(entity).to[GithubModel.Repository].map(GithubResponse.MovedPermanently(_))
      case GithubResponse.Failed(code, reason) => Future.successful(GithubResponse.Failed(code, reason))
    }
  }

  def getOpenIssues(ref: Project.Reference): Future[Seq[GithubModel.OpenIssue]] = {
    def request(page: Int) =
      HttpRequest(uri = s"${repoUrl(ref)}/issues?${perPage()}&page=$page")
        .addHeader(acceptJson)
        .addCredentials(credentials)

    def getOpenIssuePage(page: Int): Future[Seq[GithubModel.OpenIssue]] =
      get[Seq[Option[GithubModel.OpenIssue]]](request(page)).map(_.flatten)

    getRaw(request(page = 1))
      .flatMap {
        case (headers, entity) =>
          val lastPage = headers.find(_.is("link")).map(_.value()).flatMap(extractLastPage)
          lastPage match {
            case Some(lastPage) if lastPage > 1 =>
              for {
                page1 <- Unmarshal(entity).to[Seq[Option[GithubModel.OpenIssue]]]
                nextPages <- (2 to lastPage).mapSync(getOpenIssuePage).map(_.flatten)
              } yield page1.flatten ++ nextPages

            case _ => Unmarshal(entity).to[Seq[Option[GithubModel.OpenIssue]]].map(_.flatten)
          }
      }
      .fallbackTo(Future.successful(Seq.empty))
  }

  def getPercentageOfLanguage(ref: Project.Reference, language: String): Future[Int] = {
    def toPercentage(portion: Int, total: Int): Int =
      ((portion.toFloat / total) * 100).toInt
    val request =
      HttpRequest(uri = s"${repoUrl(ref)}/languages").addHeader(acceptJson).addCredentials(credentials)
    get[Map[String, Int]](request).map { response =>
      val totalNumBytes = response.values.sum
      response.get(language).fold(0)(toPercentage(_, totalNumBytes))
    }
  }

  def getCommitActivity(ref: Project.Reference): Future[Seq[GithubCommitActivity]] = {
    val request =
      HttpRequest(uri = s"${repoUrl(ref)}/stats/commit_activity").addHeader(acceptJson).addCredentials(credentials)
    get[Seq[GithubCommitActivity]](request).fallbackTo(Future.successful(Seq.empty))
  }

  def getGitterChatRoom(ref: Project.Reference): Future[Option[String]] = {
    val uri = s"https://gitter.im/$ref"
    val request = HttpRequest(uri = uri)
    Http().singleRequest(request).map {
      case _ @HttpResponse(StatusCodes.OK, _, entity, _) =>
        entity.discardBytes()
        Some(uri)
      case resp =>
        resp.entity.discardBytes()
        None
    }
  }

  def getUserOrganizations(user: String): Future[Seq[Project.Organization]] =
    getAllRecursively(getUserOrganizationsPage(user))

  def getUserRepositories(user: String, filterPermissions: Seq[String]): Future[Seq[Project.Reference]] =
    for (repos <- getAllRecursively(getUserRepositoriesPage(user)))
      yield {
        val filtered =
          if (filterPermissions.isEmpty) repos
          else repos.filter(repo => filterPermissions.contains(repo.viewerPermission))
        filtered.map(repo => Project.Reference.from(repo.nameWithOwner))
      }

  def getOrganizationRepositories(
      user: String,
      organization: Project.Organization,
      filterPermissions: Seq[String]
  ): Future[Seq[Project.Reference]] =
    for (repos <- getAllRecursively(getOrganizationProjectsPage(user, organization)))
      yield {
        val filtered =
          if (filterPermissions.isEmpty) repos
          else repos.filter(repo => filterPermissions.contains(repo.viewerPermission))
        filtered.map(repo => Project.Reference.from(repo.nameWithOwner))
      }

  private def getUserOrganizationsPage(
      user: String
  )(cursor: Option[String]): Future[GraphQLPage[Project.Organization]] = {
    val after = cursor.map(c => s"""after: "$c"""").getOrElse("")
    val query =
      s"""|query { 
          |  user(login: "$user") {
          |    organizations(first: 100, $after) {
          |      pageInfo {
          |        endCursor
          |        hasNextPage
          |      }
          |      nodes {
          |				 login
          |      }
          |    }
          |  }
          }""".stripMargin
    val request = graphqlRequest(query)
    get[GraphQLPage[Project.Organization]](request)(
      graphqlPageDecoder("data", "user", "organizations") { d =>
        d.downField("login").as[String].map(Project.Organization.apply)
      }
    )
  }

  private def getUserRepositoriesPage(
      login: String
  )(cursor: Option[String]): Future[GraphQLPage[RepoWithPermission]] = {
    val after = cursor.map(c => s"""after: "$c"""").getOrElse("")
    val query =
      s"""|query {
          |  user(login: "$login") {
          |    repositories(first: 100, $after) {
          |      pageInfo {
          |        endCursor
          |        hasNextPage
          |      }
          |      nodes {
          |        nameWithOwner
          |        viewerPermission
          |      }
          |    }
          |  }
          |}
          |""".stripMargin
    val request = graphqlRequest(query)
    get[GraphQLPage[RepoWithPermission]](request)(graphqlPageDecoder("data", "user", "repositories"))
  }

  private def getOrganizationProjectsPage(user: String, organization: Project.Organization)(
      cursor: Option[String]
  ): Future[GraphQLPage[RepoWithPermission]] = {
    val after = cursor.map(c => s"""after: "$c"""").getOrElse("")
    val query =
      s"""|query {
          |  user(login: "$user") {
          |    organization(login: "$organization") {
          |      repositories(first: 100, $after) {
          |        pageInfo {
          |          endCursor
          |          hasNextPage
          |        }
          |        nodes {
          |          nameWithOwner
          |          viewerPermission
          |        }
          |      }
          |    }
          |  }
          |}
          |""".stripMargin
    val request = graphqlRequest(query)
    get[GraphQLPage[RepoWithPermission]](request)(graphqlPageDecoder("data", "user", "organization", "repositories"))
  }

  private def getAllRecursively[T](f: Option[String] => Future[GraphQLPage[T]]): Future[Seq[T]] = {
    def recurse(cursor: Option[String], acc: Seq[T]): Future[Seq[T]] =
      for {
        currentPage <- f(cursor)
        all <-
          if (currentPage.hasNextPage) recurse(currentPage.endCursor, acc ++ currentPage.nodes)
          else Future.successful(acc ++ currentPage.nodes)
      } yield all
    recurse(None, Nil)
  }

  override def getUserState(): Future[GithubResponse[UserState]] =
    getUserInfo().flatMap {
      case GithubResponse.Ok(info)               => getUserState(info).map(GithubResponse.Ok.apply)
      case GithubResponse.MovedPermanently(info) => getUserState(info).map(GithubResponse.MovedPermanently.apply)
      case failed: GithubResponse.Failed         => Future.successful(failed)
    }

  private def getUserState(userInfo: UserInfo): Future[UserState] = {
    val permissions = Seq("WRITE", "MAINTAIN", "ADMIN")
    for {
      organizations <- getUserOrganizations(userInfo.login)
      organizationRepos <- organizations.flatTraverse { org =>
        getOrganizationRepositories(userInfo.login, org, permissions)
      }
      userRepos <- getUserRepositories(userInfo.login, permissions)
    } yield UserState(repos = organizationRepos.toSet ++ userRepos, orgs = organizations.toSet, info = userInfo)
  }

  def getUserInfo(): Future[GithubResponse[UserInfo]] = {
    val query =
      """|query {
         |  viewer {
         |    login
         |    avatarUrl
         |    name
         |  }
         |}""".stripMargin
    val request = graphqlRequest(query)
    process(request).flatMap {
      case GithubResponse.Ok((_, entity)) =>
        Unmarshal(entity).to[GithubModel.UserInfo].map(res => GithubResponse.Ok(res.toCoreUserInfo(token)))
      case GithubResponse.MovedPermanently((_, entity)) =>
        Unmarshal(entity).to[GithubModel.UserInfo].map(res => GithubResponse.Ok(res.toCoreUserInfo(token)))
      case GithubResponse.Failed(code, errorMessage) =>
        Future.successful(GithubResponse.Failed(code, errorMessage))
    }
  }

  private def extractLastPage(links: String): Option[Int] = {
    val pattern = """page=([0-9]+)>; rel="?last"?""".r
    pattern
      .findFirstMatchIn(links)
      .flatMap(mtch => Try(mtch.group(1).toInt).toOption)
  }

  private def graphqlRequest(query: String): HttpRequest = {
    val json = Map("query" -> query.asJson).asJson
    HttpRequest(
      method = HttpMethods.POST,
      uri = Uri("https://api.github.com/graphql"),
      entity = HttpEntity(ContentTypes.`application/json`, json.toString()),
      headers = List(Authorization(credentials))
    )
  }

  private def get[A](
      request: HttpRequest
  )(implicit decoder: io.circe.Decoder[A]): Future[A] =
    getRaw(request).flatMap { case (_, entity) => Unmarshal(entity).to[A] }

  private def getRaw(request: HttpRequest): Future[(Seq[HttpHeader], ResponseEntity)] =
    process(request).map {
      case GithubResponse.Ok((headers, entity))               => (headers, entity)
      case GithubResponse.MovedPermanently((headers, entity)) => (headers, entity)
      case GithubResponse.Failed(code, reason)                => throw new Exception(s"$code: $reason")
    }

  private def process(request: HttpRequest): Future[GithubResponse[(Seq[HttpHeader], ResponseEntity)]] = {
    assert(request.headers.contains(Authorization(credentials)))
    queueRequest(request).flatMap {
      case HttpResponse(StatusCodes.OK, headers, entity, _) =>
        Future.successful(GithubResponse.Ok((headers, entity)))
      case HttpResponse(StatusCodes.MovedPermanently, headers, entity, _) =>
        entity.discardBytes()
        val newRequest = HttpRequest(uri = headers.find(_.is("location")).get.value()).withHeaders(request.headers)
        process(newRequest).map {
          case GithubResponse.Ok(res) => GithubResponse.MovedPermanently(res)
          case other                  => other
        }
      case _ @HttpResponse(code, _, entity, _) =>
        if (entity.contentType.mediaType.isApplication) { // we need to parse as json when the mediaType is application/json
          Unmarshal(entity).to[Json].map(errorMessage => GithubResponse.Failed(code.intValue, errorMessage.toString()))
        } else Unmarshal(entity).to[String].map(errorMessage => GithubResponse.Failed(code.intValue, errorMessage))
    }
  }

  private def repoUrl(ref: Project.Reference): String =
    s"https://api.github.com/repos/$ref"

  private def perPage(value: Int = 100) = s"per_page=$value"
}<|MERGE_RESOLUTION|>--- conflicted
+++ resolved
@@ -107,11 +107,8 @@
       chatroom = chatroom.map(Url),
       openIssues = openIssues.map(_.toGithubIssue).toList,
       scalaPercentage = Option(scalaPercentage),
-<<<<<<< HEAD
+      license = repo.licenseName.flatMap(License.get),
       commitActivity = commitActivity
-=======
-      license = repo.licenseName.flatMap(License.get)
->>>>>>> 68e0ce86
     )
 
   def getReadme(ref: Project.Reference): Future[Option[String]] = {
