package scaladex.server.route.api
import scala.concurrent.ExecutionContext

import akka.http.scaladsl.server.Route
import cats.implicits.toTraverseOps
import ch.megard.akka.http.cors.scaladsl.CorsDirectives._
import endpoints4s.akkahttp.server
import scaladex.core.api.AutocompletionResponse
import scaladex.core.api.SearchEndpoints
import scaladex.core.model.UserState
import scaladex.core.service.SearchEngine

class SearchApi(searchEngine: SearchEngine)(
    implicit val executionContext: ExecutionContext
) extends SearchEndpoints
    with server.Endpoints
    with server.JsonEntitiesFromSchemas {

  def route(user: Option[UserState]): Route =
    cors() {
      autocomplete.implementedByAsync { params =>
        val searchParams = params.withUser(user)
        for (projects <- searchEngine.autocomplete(searchParams, 5))
          yield projects.map { project =>
            AutocompletionResponse(
              project.organization.value,
              project.repository.value,
              project.githubInfo.flatMap(_.description).getOrElse("")
            )
          }
      }
    }
<<<<<<< HEAD

  type WithSession = SearchParams

  def withOptionalSession(request: Request[AutocompletionParams]): Request[SearchParams] =
    new Request[SearchParams] {
      val directive: Directive1[SearchParams] = Directive[Tuple1[SearchParams]] { f =>
        optionalSession(refreshable, usingCookies) { maybeUserId =>
          val futureMaybeUser = maybeUserId.traverse(session.getUser).map(_.flatten)
          val futureRoute = futureMaybeUser.map { maybeUser =>
            request.directive(request => f(Tuple1(request.withUser(maybeUser))))
          }
          context => futureRoute.flatMap(_.apply(context))
        }
      }
      def uri(params: SearchParams): Uri = request.uri(params.toAutocomplete)
    }
=======
>>>>>>> 86c57490
}<|MERGE_RESOLUTION|>--- conflicted
+++ resolved
@@ -1,8 +1,8 @@
 package scaladex.server.route.api
+
 import scala.concurrent.ExecutionContext
 
 import akka.http.scaladsl.server.Route
-import cats.implicits.toTraverseOps
 import ch.megard.akka.http.cors.scaladsl.CorsDirectives._
 import endpoints4s.akkahttp.server
 import scaladex.core.api.AutocompletionResponse
@@ -30,23 +30,4 @@
           }
       }
     }
-<<<<<<< HEAD
-
-  type WithSession = SearchParams
-
-  def withOptionalSession(request: Request[AutocompletionParams]): Request[SearchParams] =
-    new Request[SearchParams] {
-      val directive: Directive1[SearchParams] = Directive[Tuple1[SearchParams]] { f =>
-        optionalSession(refreshable, usingCookies) { maybeUserId =>
-          val futureMaybeUser = maybeUserId.traverse(session.getUser).map(_.flatten)
-          val futureRoute = futureMaybeUser.map { maybeUser =>
-            request.directive(request => f(Tuple1(request.withUser(maybeUser))))
-          }
-          context => futureRoute.flatMap(_.apply(context))
-        }
-      }
-      def uri(params: SearchParams): Uri = request.uri(params.toAutocomplete)
-    }
-=======
->>>>>>> 86c57490
 }