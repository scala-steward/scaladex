package scaladex.server.route.api

import scala.concurrent.ExecutionContext

import akka.http.scaladsl.model.Uri
import akka.http.scaladsl.server.Directive
import akka.http.scaladsl.server.Directive1
import akka.http.scaladsl.server.Route
import cats.implicits.toTraverseOps
import ch.megard.akka.http.cors.scaladsl.CorsDirectives._
import com.softwaremill.session.SessionDirectives._
import com.softwaremill.session.SessionOptions._
import endpoints4s.akkahttp.server
import scaladex.core.api.AutocompletionParams
import scaladex.core.api.AutocompletionResponse
import scaladex.core.api.SearchEndpoints
import scaladex.core.model.search.SearchParams
import scaladex.core.service.SearchEngine
import scaladex.server.GithubUserSession

class SearchApi(searchEngine: SearchEngine, session: GithubUserSession)(
    implicit val executionContext: ExecutionContext
) extends SearchEndpoints
    with server.Endpoints
    with server.JsonEntitiesFromSchemas {
  import session.implicits._

  val routes: Route =
    cors() {
      autocomplete.implementedByAsync { params =>
        for (projects <- searchEngine.autocomplete(params, 5))
          yield projects.map { project =>
            AutocompletionResponse(
              project.organization.value,
              project.repository.value,
              project.githubInfo.flatMap(_.description).getOrElse("")
            )
          }
      }
<<<<<<< HEAD
    } ~ cors() {
      AutocompletionApi.autocomplete.implementedByAsync {
        case AutocompletionApi.WithSession(request, userId) =>
          val futureMaybeUserState = userId.traverse(session.getUser).map(_.flatten)
          futureMaybeUserState.flatMap(maybeUserState => autocomplete(request.searchParams(maybeUserState)))
      }
=======
>>>>>>> 8b0b0069
    }

  type WithSession = SearchParams

  def withOptionalSession(request: Request[AutocompletionParams]): Request[SearchParams] =
    new Request[SearchParams] {
      val directive: Directive1[SearchParams] = Directive[Tuple1[SearchParams]] { f =>
        optionalSession(refreshable, usingCookies) { userId =>
          val user = userId.flatMap(session.getUser)
          request.directive(request => f(Tuple1(request.withUser(user))))
        }
      }
      def uri(params: SearchParams): Uri = request.uri(params.toAutocomplete)
    }
}<|MERGE_RESOLUTION|>--- conflicted
+++ resolved
@@ -1,6 +1,8 @@
 package scaladex.server.route.api
 
+import scala.concurrent.Await
 import scala.concurrent.ExecutionContext
+import scala.concurrent.duration.Duration
 
 import akka.http.scaladsl.model.Uri
 import akka.http.scaladsl.server.Directive
@@ -37,15 +39,6 @@
             )
           }
       }
-<<<<<<< HEAD
-    } ~ cors() {
-      AutocompletionApi.autocomplete.implementedByAsync {
-        case AutocompletionApi.WithSession(request, userId) =>
-          val futureMaybeUserState = userId.traverse(session.getUser).map(_.flatten)
-          futureMaybeUserState.flatMap(maybeUserState => autocomplete(request.searchParams(maybeUserState)))
-      }
-=======
->>>>>>> 8b0b0069
     }
 
   type WithSession = SearchParams
@@ -53,9 +46,12 @@
   def withOptionalSession(request: Request[AutocompletionParams]): Request[SearchParams] =
     new Request[SearchParams] {
       val directive: Directive1[SearchParams] = Directive[Tuple1[SearchParams]] { f =>
-        optionalSession(refreshable, usingCookies) { userId =>
-          val user = userId.flatMap(session.getUser)
-          request.directive(request => f(Tuple1(request.withUser(user))))
+        optionalSession(refreshable, usingCookies) { maybeUserId =>
+          val futureMaybeUser = maybeUserId.traverse(session.getUser).map(_.flatten)
+          val futureRoute = futureMaybeUser.map { maybeUser =>
+            request.directive(request => f(Tuple1(request.withUser(maybeUser))))
+          }
+          Await.result(futureRoute, Duration.Inf)
         }
       }
       def uri(params: SearchParams): Uri = request.uri(params.toAutocomplete)
