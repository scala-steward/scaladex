--- conflicted
+++ resolved
@@ -28,13 +28,9 @@
     Scheduler("update-project-dependencies", projectDependenciesUpdater.updateAll, 1.hour),
     Scheduler("update-project-creation-date", updateProjectCreationDate, 30.minutes),
     Scheduler("sync-search", searchSynchronizer.syncAll, 30.minutes),
-<<<<<<< HEAD
     new MovedArtifactsSynchronizer(database),
     userSessionSynchronizer,
-    Scheduler("sync-sonatype-release-dates", sonatypeSynchronizer.updateReleaseDate, 24.hours)
-=======
     new MovedArtifactsSynchronizer(database)
->>>>>>> ce3da52c
   ) ++
     Option.when(!env.isLocal)(Scheduler("sync-sonatype-missing-releases", sonatypeSynchronizer.syncAll, 24.hours)) ++
     githubClientOpt.map(client => new GithubUpdater(database, client))
