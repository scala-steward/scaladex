--- conflicted
+++ resolved
@@ -18,18 +18,11 @@
     forks: Option[Int],
     contributorCount: Int,
     scalaPercentage: Option[Int],
-<<<<<<< HEAD
+    license: Option[License],
     commitActivity: Seq[GithubCommitActivity]
-=======
-    license: Option[License]
->>>>>>> 68e0ce86
 )
 
 object GithubInfoDocument {
   def default: GithubInfoDocument =
-<<<<<<< HEAD
-    GithubInfoDocument(None, None, None, Seq.empty, Seq.empty, None, None, None, None, None, 0, None, Seq.empty)
-=======
-    GithubInfoDocument(None, None, None, Seq.empty, Seq.empty, None, None, None, None, None, 0, None, None)
->>>>>>> 68e0ce86
+    GithubInfoDocument(None, None, None, Seq.empty, Seq.empty, None, None, None, None, None, 0, None, None, Seq.empty)
 }