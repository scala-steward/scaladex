--- conflicted
+++ resolved
@@ -23,11 +23,8 @@
  * @param chatroom link to chatroom (ex: https://gitter.im/scalacenter/scaladex)
  * @param openIssues list of all open issues for the project
  * @param scalaPercentage the proportion of Scala code for this repo
-<<<<<<< HEAD
+ * @param license the license for this project
  * @param commitActivity the past year weekly commit activities for this repo
-=======
- * @param license the license for this project
->>>>>>> 68e0ce86
  */
 case class GithubInfo(
     homepage: Option[Url],
@@ -47,11 +44,8 @@
     chatroom: Option[Url],
     openIssues: Seq[GithubIssue], // right now it's all issues, not only beginners issues
     scalaPercentage: Option[Int],
-<<<<<<< HEAD
+    license: Option[License],
     commitActivity: Seq[GithubCommitActivity]
-=======
-    license: Option[License]
->>>>>>> 68e0ce86
 ) {
   val contributorCount: Int = contributors.size
 
@@ -69,11 +63,8 @@
       forks = forks,
       contributorCount = contributorCount,
       scalaPercentage = scalaPercentage,
-<<<<<<< HEAD
+      license = license,
       commitActivity = commitActivity
-=======
-      license = license
->>>>>>> 68e0ce86
     )
 }
 
@@ -96,10 +87,7 @@
     chatroom = None,
     openIssues = Seq(),
     scalaPercentage = None,
-<<<<<<< HEAD
+    license = None,
     commitActivity = Seq()
-=======
-    license = None
->>>>>>> 68e0ce86
   )
 }