--- conflicted
+++ resolved
@@ -28,14 +28,11 @@
   def countArtifacts(): Future[Long]
   def insertSession(userId: UUID, userState: UserState): Future[Unit]
   def getSession(userId: UUID): Future[Option[UserState]]
-<<<<<<< HEAD
   def getAllSessions(): Future[Seq[(UUID, UserState)]]
   def deleteSession(userId: UUID): Future[Unit]
-=======
   def updateGithubInfo(
       repo: Project.Reference,
       response: GithubResponse[(Project.Reference, GithubInfo)],
       now: Instant
   ): Future[Unit]
->>>>>>> ce3da52c
 }