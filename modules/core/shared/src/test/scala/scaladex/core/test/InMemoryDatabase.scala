--- conflicted
+++ resolved
@@ -119,12 +119,8 @@
   override def deleteDependenciesOfMovedProject(): scala.concurrent.Future[Unit] = ???
   override def getAllGroupIds(): Future[Seq[Artifact.GroupId]] = ???
   override def getAllMavenReferences(): Future[Seq[Artifact.MavenReference]] = ???
-<<<<<<< HEAD
   override def insertSession(userId: UUID, userState: UserState): Future[Unit] = ???
   override def getSession(userId: UUID): Future[Option[UserState]] = ???
-=======
-
   override def updateArtifactReleaseDate(reference: Artifact.MavenReference, releaseDate: Instant): Future[Int] = ???
   override def getAllMavenReferencesWithNoReleaseDate(): Future[Seq[Artifact.MavenReference]] = ???
->>>>>>> 86357e58
 }