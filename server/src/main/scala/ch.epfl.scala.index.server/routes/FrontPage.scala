package ch.epfl.scala.index.server.routes

import scala.concurrent.ExecutionContext
import scala.concurrent.Future

import akka.http.scaladsl.server.Directives._
import akka.http.scaladsl.server.Route
import ch.epfl.scala.index.model.misc.UserState
import ch.epfl.scala.index.model.release.Platform
import ch.epfl.scala.index.newModel.NewProject
import ch.epfl.scala.index.newModel.NewRelease
import ch.epfl.scala.index.server.GithubUserSession
import ch.epfl.scala.index.server.TwirlSupport._
import ch.epfl.scala.index.views.html.frontpage
import ch.epfl.scala.services.WebDatabase
import com.softwaremill.session.SessionDirectives._
import com.softwaremill.session.SessionOptions._
import play.twirl.api.HtmlFormat

<<<<<<< HEAD
class FrontPage(
    db: WebDatabase,
    session: GithubUserSession
)(implicit ec: ExecutionContext) {
=======
class FrontPage(production: Boolean, dataRepository: DataRepository, session: GithubUserSession)(
    implicit ec: ExecutionContext
) {
>>>>>>> c26c55ee
  import session.implicits._

  val limitOfProjectShownInFrontPage = 12

  private def frontPage(
      userInfo: Option[UserState]
  ): Future[HtmlFormat.Appendable] = {
    val topicsF = db.getAllTopics()
    val allPlatformsF = db.getAllPlatforms()
    val latestProjectsF = db.getLatestProjects(limitOfProjectShownInFrontPage)
    val latestReleasesF = Future.successful(Seq.empty[NewRelease]) // TODO get from DB
    val contributingProjectsF = Future.successful(List.empty[NewProject]) // TODO get from DB
    for {
      topics <- topicsF.map(FrontPage.getTopTopics(_, 50))
      allPlatforms <- allPlatformsF
      platformTypeWithCount = FrontPage.getPlatformTypeWithCount(allPlatforms)
      scalaFamilyWithCount = FrontPage.getScalaLanguageVersionWithCount(
        allPlatforms
      )
      scalaJsVersions = FrontPage
        .getPlatformWithCount(allPlatforms) {
          case p: Platform.ScalaJs =>
            p.scalaJsV
        }
      scalaNativeVersions = FrontPage
        .getPlatformWithCount(allPlatforms) {
          case p: Platform.ScalaNative =>
            p.scalaNativeV
        }
      sbtVersions = FrontPage
        .getPlatformWithCount(allPlatforms) {
          case p: Platform.SbtPlugin =>
            p.sbtV
        }
      listOfProject <- db.getMostDependentUponProject(limitOfProjectShownInFrontPage)
      mostDependedUpon = listOfProject
        .sortBy(_._2)
        .reverse
        .map(_._1)
      latestProjects <- latestProjectsF
      latestReleases <- latestReleasesF
      totalProjects <- db.countProjects()
      totalReleases <- db.countReleases()
      contributingProjects <- contributingProjectsF
    } yield {

      def query(label: String)(xs: String*): String =
        xs.map(v => s"$label:$v").mkString("search?q=", " OR ", "")

      val ecosystems = Map(
        "Akka" -> query("topics")(
          "akka",
          "akka-http",
          "akka-persistence",
          "akka-streams"
        ),
        "Scala.js" -> "search?targets=scala.js_0.6",
        "Spark" -> query("topics")("spark"),
        "Typelevel" -> "typelevel"
      )

      frontpage(
        production,
        topics,
        platformTypeWithCount,
        scalaFamilyWithCount,
        scalaJsVersions,
        scalaNativeVersions,
        sbtVersions,
        latestProjects,
        mostDependedUpon,
        latestReleases,
        userInfo,
        ecosystems,
        totalProjects,
        totalReleases,
        contributingProjects
      )
    }
  }

  val routes: Route =
    pathEndOrSingleSlash {
      optionalSession(refreshable, usingCookies)(userId => complete(frontPage(session.getUser(userId))))
    }
}
object FrontPage {
  def getTopTopics(topics: Seq[String], size: Int): List[(String, Int)] =
    topics
      .map(_.toLowerCase)
      .groupMapReduce(identity)(_ => 1)(_ + _)
      .toList
      .sortBy(-_._2)
      .take(size)
      .sortBy(_._1)

  override def hashCode(): Int = super.hashCode()

  def getPlatformTypeWithCount(
      platforms: Map[NewProject.Reference, Set[Platform]]
  ): List[(Platform.PlatformType, Int)] =
    getPlatformWithCount(platforms) {
      case platform: Platform =>
        platform.platformType
    }

  def getScalaLanguageVersionWithCount(
      platforms: Map[NewProject.Reference, Set[Platform]]
  ): List[(String, Int)] =
    getPlatformWithCount(platforms) {
      case platform: Platform if platform.scalaVersion.isDefined =>
        platform.scalaVersion.map(_.family).get
    }

  def getPlatformWithCount[A, B](
      platforms: Map[NewProject.Reference, Set[A]]
  )(
      collect: PartialFunction[A, B]
  )(implicit orderB: Ordering[(B, Int)]): List[(B, Int)] =
    platforms.values
      .flatMap(_.collect(collect))
      .groupMapReduce(identity)(_ => 1)(_ + _)
      .toList
      .sorted
}<|MERGE_RESOLUTION|>--- conflicted
+++ resolved
@@ -17,16 +17,11 @@
 import com.softwaremill.session.SessionOptions._
 import play.twirl.api.HtmlFormat
 
-<<<<<<< HEAD
 class FrontPage(
+    production: Boolean,
     db: WebDatabase,
     session: GithubUserSession
 )(implicit ec: ExecutionContext) {
-=======
-class FrontPage(production: Boolean, dataRepository: DataRepository, session: GithubUserSession)(
-    implicit ec: ExecutionContext
-) {
->>>>>>> c26c55ee
   import session.implicits._
 
   val limitOfProjectShownInFrontPage = 12
