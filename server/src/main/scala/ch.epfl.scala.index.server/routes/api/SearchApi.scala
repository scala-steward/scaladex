package ch.epfl.scala.index
package server
package routes
package api

import scala.concurrent.ExecutionContext
import scala.concurrent.Future

import akka.http.scaladsl.model.StatusCodes._
import akka.http.scaladsl.server.Directives._
import akka.http.scaladsl.server.Route
import ch.epfl.scala.index.api.AutocompletionResponse
import ch.epfl.scala.index.model._
import ch.epfl.scala.index.model.misc.SearchParams
import ch.epfl.scala.index.model.release._
import ch.epfl.scala.index.search.ESRepo
import ch.megard.akka.http.cors.scaladsl.CorsDirectives._
import com.softwaremill.session.SessionDirectives.optionalSession
import com.softwaremill.session.SessionOptions.refreshable
import com.softwaremill.session.SessionOptions.usingCookies
import play.api.libs.json._

object SearchApi {
  implicit val formatProject: OFormat[Project] =
    Json.format[Project]

  implicit val formatReleaseOptions: OFormat[ReleaseOptions] =
    Json.format[ReleaseOptions]

  case class Project(
      organization: String,
      repository: String,
      logo: Option[String] = None,
      artifacts: List[String] = Nil
  )

  case class ReleaseOptions(
      artifacts: List[String],
      versions: List[String],
      groupId: String,
      artifactId: String,
      version: String
  )

<<<<<<< HEAD
class SearchApi(
    dataRepository: ESRepo,
    session: GithubUserSession
)(implicit val executionContext: ExecutionContext)
    extends PlayJsonSupport {
  import session.implicits._

  private def parseScalaTarget(
=======
  private[api] def parseScalaTarget(
>>>>>>> 15c8d4d6
      targetType: Option[String],
      scalaVersion: Option[String],
      scalaJsVersion: Option[String],
      scalaNativeVersion: Option[String],
      sbtVersion: Option[String]
  ): Option[ScalaTarget] = {
    (
      targetType,
      scalaVersion.flatMap(LanguageVersion.tryParse),
      scalaJsVersion.flatMap(BinaryVersion.parse),
      scalaNativeVersion.flatMap(BinaryVersion.parse),
      sbtVersion.flatMap(BinaryVersion.parse)
    ) match {

      case (Some("JVM"), Some(scalaVersion), _, _, _) =>
        Some(ScalaJvm(scalaVersion))

      case (Some("JS"), Some(scalaVersion), Some(scalaJsVersion), _, _) =>
        Some(ScalaJs(scalaVersion, scalaJsVersion))

      case (
            Some("NATIVE"),
            Some(scalaVersion),
            _,
            Some(scalaNativeVersion),
            _
          ) =>
        Some(ScalaNative(scalaVersion, scalaNativeVersion))

      case (Some("SBT"), Some(scalaVersion), _, _, Some(sbtVersion)) =>
        Some(SbtPlugin(scalaVersion, sbtVersion))

      case _ => None
    }
  }

}

class SearchApi(
    dataRepository: DataRepository,
    session: GithubUserSession
)(implicit val executionContext: ExecutionContext)
    extends PlayJsonSupport {
  import session.implicits._

  val routes: Route =
    pathPrefix("api") {
      cors() {
        path("search") {
          get {
            parameters(
              (
                "q",
                "target",
                "scalaVersion",
                "page".as[Int].?,
                "total".as[Int].?,
                "scalaJsVersion".?,
                "scalaNativeVersion".?,
                "sbtVersion".?,
                "cli".as[Boolean] ? false
              )
            ) {
              (
                  q,
                  targetType,
                  scalaVersion,
                  page,
                  total,
                  scalaJsVersion,
                  scalaNativeVersion,
                  sbtVersion,
                  cli
              ) =>
                val scalaTarget = SearchApi.parseScalaTarget(
                  Some(targetType),
                  Some(scalaVersion),
                  scalaJsVersion,
                  scalaNativeVersion,
                  sbtVersion
                )

                def convert(project: Project): SearchApi.Project = {
                  import project._
                  val artifacts0 = if (cli) cliArtifacts.toList else artifacts
                  SearchApi.Project(
                    organization,
                    repository,
                    project.github.flatMap(_.logo.map(_.target)),
                    artifacts0
                  )
                }

                scalaTarget match {
                  case Some(_) =>
                    val searchParams = SearchParams(
                      queryString = q,
                      targetFiltering = scalaTarget,
                      cli = cli,
                      page = page.getOrElse(0),
                      total = total.getOrElse(10)
                    )
                    val result = dataRepository
                      .findProjects(searchParams)
                      .map(page => page.items.map(p => convert(p)))
                    complete(OK, result)

                  case None =>
                    val errorMessage =
                      s"something is wrong: $scalaTarget $scalaVersion $scalaJsVersion $scalaNativeVersion $sbtVersion"
                    complete(BadRequest, errorMessage)
                }
            }
          }
        } ~
          path("project") {
            get {
              parameters(
                (
                  "organization",
                  "repository",
                  "artifact".?,
                  "target".?,
                  "scalaVersion".?,
                  "scalaJsVersion".?,
                  "scalaNativeVersion".?,
                  "sbtVersion".?
                )
              ) {
                (
                    organization,
                    repository,
                    artifact,
                    targetType,
                    scalaVersion,
                    scalaJsVersion,
                    scalaNativeVersion,
                    sbtVersion
                ) =>
                  val reference = Project.Reference(organization, repository)
                  val scalaTarget = SearchApi.parseScalaTarget(
                    targetType,
                    scalaVersion,
                    scalaJsVersion,
                    scalaNativeVersion,
                    sbtVersion
                  )
                  complete {
                    getReleaseOptions(reference, scalaTarget, artifact)
                  }
              }
            }
          } ~
          get {
            path("autocomplete") {
              optionalSession(refreshable, usingCookies) { userId =>
                val user = session.getUser(userId)
                searchParams(user) { params =>
                  complete {
                    autocomplete(params)
                  }
                }
              }
            }
          }
      }
    }

  private def getReleaseOptions(
      projectRef: Project.Reference,
      scalaTarget: Option[ScalaTarget],
      artifact: Option[String]
  ): Future[Option[SearchApi.ReleaseOptions]] = {
    for {
      projectAndReleaseOptions <- dataRepository.getProjectAndReleaseOptions(
        projectRef,
        new ReleaseSelection(
          target = scalaTarget,
          artifact = artifact,
          version = None,
          selected = None
        )
      )
    } yield {
      projectAndReleaseOptions
        .map { case (_, options) =>
          SearchApi.ReleaseOptions(
            options.artifacts,
            options.versions.sorted.map(_.toString),
            options.release.maven.groupId,
            options.release.maven.artifactId,
            options.release.maven.version
          )
        }
    }
  }

  private def autocomplete(params: SearchParams) = {
    for (projects <- dataRepository.autocompleteProjects(params))
      yield projects.map { project =>
        AutocompletionResponse(
          project.organization,
          project.repository,
          project.github.flatMap(_.description).getOrElse("")
        )
      }
  }
}<|MERGE_RESOLUTION|>--- conflicted
+++ resolved
@@ -41,19 +41,7 @@
       artifactId: String,
       version: String
   )
-
-<<<<<<< HEAD
-class SearchApi(
-    dataRepository: ESRepo,
-    session: GithubUserSession
-)(implicit val executionContext: ExecutionContext)
-    extends PlayJsonSupport {
-  import session.implicits._
-
-  private def parseScalaTarget(
-=======
   private[api] def parseScalaTarget(
->>>>>>> 15c8d4d6
       targetType: Option[String],
       scalaVersion: Option[String],
       scalaJsVersion: Option[String],
@@ -89,11 +77,10 @@
       case _ => None
     }
   }
-
 }
 
 class SearchApi(
-    dataRepository: DataRepository,
+    dataRepository: ESRepo,
     session: GithubUserSession
 )(implicit val executionContext: ExecutionContext)
     extends PlayJsonSupport {
